// !$*UTF8*$!
{
	archiveVersion = 1;
	classes = {
	};
	objectVersion = 46;
	objects = {

/* Begin PBXBuildFile section */
<<<<<<< HEAD
		04D571C75B292075D678B28C69805FE4 /* Document.swift in Sources */ = {isa = PBXBuildFile; fileRef = E30DB82CFA0F3E64CBAB500403B7769E /* Document.swift */; };
		05B3792770799BD233FD45BCBDC2D7EE /* CharacterExt.swift in Sources */ = {isa = PBXBuildFile; fileRef = 1D00198F422381A8A7DD374B00547E02 /* CharacterExt.swift */; };
		097D22F42274922A5EACB67EA29FDD3F /* Pods-Example-umbrella.h in Headers */ = {isa = PBXBuildFile; fileRef = 15D3FE98E9F2D34863BD3F3597A0485A /* Pods-Example-umbrella.h */; settings = {ATTRIBUTES = (Public, ); }; };
		1560F79D82E54401938991CFCC57A52F /* Evaluator.swift in Sources */ = {isa = PBXBuildFile; fileRef = 27838854D1E42BAF56BAB923622832D8 /* Evaluator.swift */; };
		17B9B582A76D3B016A1F52819E188CA3 /* NodeTraversor.swift in Sources */ = {isa = PBXBuildFile; fileRef = 17E5C93FF9EE1641D17DED20BB5970C2 /* NodeTraversor.swift */; };
		18B9A139BD6C5E66D16175A6D8461724 /* SwiftSoup-dummy.m in Sources */ = {isa = PBXBuildFile; fileRef = F1CF33364F381E41780FF5A8A1140D86 /* SwiftSoup-dummy.m */; };
		1A519990E75E4DB744881FA7D8706D1C /* TokenQueue.swift in Sources */ = {isa = PBXBuildFile; fileRef = 8F18C7FC2419456973E76C93F7F9A93D /* TokenQueue.swift */; };
		254590B491B6A74F2DE78F59A1148D10 /* Connection.swift in Sources */ = {isa = PBXBuildFile; fileRef = 367BAE4DDBBE35865347A6616475E77F /* Connection.swift */; };
		27192693D9C5CA86BCE26CA96744CBEC /* Foundation.framework in Frameworks */ = {isa = PBXBuildFile; fileRef = 5A16F4CFC63FAC439D7A04994F579A03 /* Foundation.framework */; };
		29A783DC0B0837C07F54DCCDDDEB162C /* DocumentType.swift in Sources */ = {isa = PBXBuildFile; fileRef = 8E561FAB80A8C0E19709C93F81E348E9 /* DocumentType.swift */; };
		2BFF7EF2CC31F9B9CB9A1BB2C9420CAB /* TextNode.swift in Sources */ = {isa = PBXBuildFile; fileRef = BD5E68DBF128D1CE5F2423E3DB7DEF54 /* TextNode.swift */; };
		2D594FC863FAEFDF324475289BE26504 /* Entities.swift in Sources */ = {isa = PBXBuildFile; fileRef = ABAD46BD0D99D6B4ADEF13D0950D0AF7 /* Entities.swift */; };
		2DF26D26AAAB5A85149ED64AB1D3085C /* Token.swift in Sources */ = {isa = PBXBuildFile; fileRef = 3B96F1AF51D8BF9DAB0F5A468E0DF22D /* Token.swift */; };
		2FAEE11092CE001E2473735B56CA756E /* SerializationException.swift in Sources */ = {isa = PBXBuildFile; fileRef = 75B995A55E4197A8D3E60088049D7AF8 /* SerializationException.swift */; };
		301D75C2FB38D50BD41ADA4240FBD776 /* TokeniserState.swift in Sources */ = {isa = PBXBuildFile; fileRef = 2A4E4BE4B152685C47F8312926EE5342 /* TokeniserState.swift */; };
		3039A339B3EB6397040120A350ECF33E /* StructuralEvaluator.swift in Sources */ = {isa = PBXBuildFile; fileRef = FF77A82C5123D343891A808D3399EFC3 /* StructuralEvaluator.swift */; };
		3144F947D5A0F52DBF8F9D9B388484A7 /* Pods-Example-dummy.m in Sources */ = {isa = PBXBuildFile; fileRef = 1AD65E35A3233FBE6F2EFDEB3D43D114 /* Pods-Example-dummy.m */; };
		338A300BD8527BEE79B06D4F6A1498AC /* Comment.swift in Sources */ = {isa = PBXBuildFile; fileRef = D1DC73652B6C6F2D26F2AECA3CD179AC /* Comment.swift */; };
		35276819023257474273C50ACED24B6A /* BooleanAttribute.swift in Sources */ = {isa = PBXBuildFile; fileRef = BCCF4137EC6439306E7B5519463DF0B4 /* BooleanAttribute.swift */; };
		3835D9728F61B3647C667EA7D2089264 /* Cleaner.swift in Sources */ = {isa = PBXBuildFile; fileRef = 933B61816814984138F1495687E97AE9 /* Cleaner.swift */; };
		4E18065D972A004F36720528DBEDE069 /* OrderedSet.swift in Sources */ = {isa = PBXBuildFile; fileRef = 9AC77C3B83FA5313C9F859453B48DAB0 /* OrderedSet.swift */; };
		692B3F4403F69BD4CEAF410B8C6AC3BA /* DataUtil.swift in Sources */ = {isa = PBXBuildFile; fileRef = AE414CBE85DB3D662DA3CE8264C5F657 /* DataUtil.swift */; };
		6C5E115DD18AB91391122B2C928CD194 /* Whitelist.swift in Sources */ = {isa = PBXBuildFile; fileRef = F3217259414341C64286D4AE64A2694D /* Whitelist.swift */; };
		6E481890988D2C1A51941759F18B3316 /* HtmlTreeBuilder.swift in Sources */ = {isa = PBXBuildFile; fileRef = F7400937C1BB7A3B8B74C1E93637BBA0 /* HtmlTreeBuilder.swift */; };
		74AC994F372A4F373BB15A3B9EDE0652 /* ParseError.swift in Sources */ = {isa = PBXBuildFile; fileRef = 118C1BB34DBEC35136D5B27BE07B13A5 /* ParseError.swift */; };
		77CBDEC82695C4B098AF51AF03C0D4E6 /* Parser.swift in Sources */ = {isa = PBXBuildFile; fileRef = B0213816CEA2B489C83176F1FFF26A3B /* Parser.swift */; };
		7B198181BE89D456BAB837614D62FA65 /* DataNode.swift in Sources */ = {isa = PBXBuildFile; fileRef = E7FD539727666230D84948C3013D8AC5 /* DataNode.swift */; };
		7B64DD134ED3943D208FD74CE1ABD68E /* Exception.swift in Sources */ = {isa = PBXBuildFile; fileRef = D6ECF3515018685BE9B6130DC7E7CE65 /* Exception.swift */; };
		7F5577A0F967EAD86983B8F362D6CC40 /* Validate.swift in Sources */ = {isa = PBXBuildFile; fileRef = 1BEE02CDCE2DDA110B94D86C545DFAF5 /* Validate.swift */; };
		871313F994C139B98867B06E068EC35E /* XmlTreeBuilder.swift in Sources */ = {isa = PBXBuildFile; fileRef = EBC347B476BB358AA5931FAD7C06AF92 /* XmlTreeBuilder.swift */; };
		876BD5D640228576B5D0DA94B88A799B /* OrderedDictionary.swift in Sources */ = {isa = PBXBuildFile; fileRef = 14B873CBA684512754D3A329B8596A9B /* OrderedDictionary.swift */; };
		886C94442B5C97CDE48F1C108E9BD9F6 /* Elements.swift in Sources */ = {isa = PBXBuildFile; fileRef = 1DF42030130179209C79311F4D486813 /* Elements.swift */; };
		8BF1321F7653A656D60C57A3E58666F6 /* Selector.swift in Sources */ = {isa = PBXBuildFile; fileRef = 3276990E7D21264C639FD2CDB6B14E41 /* Selector.swift */; };
		903E0E66FD879C958B45225DDC8C1378 /* CharacterReader.swift in Sources */ = {isa = PBXBuildFile; fileRef = 95166CB8CD8BD2142667580BDFBABBFD /* CharacterReader.swift */; };
		97F2C866878C71097AAA3C23F5014C47 /* UnicodeScalar.swift in Sources */ = {isa = PBXBuildFile; fileRef = 9BBAA2743782956485DB9AF107FDF57D /* UnicodeScalar.swift */; };
		9F4D6C8B5A4843B110DEAE3515550382 /* Foundation.framework in Frameworks */ = {isa = PBXBuildFile; fileRef = 5A16F4CFC63FAC439D7A04994F579A03 /* Foundation.framework */; };
		9F7BA6092EE2579595D9D4CCBE542019 /* StringBuilder.swift in Sources */ = {isa = PBXBuildFile; fileRef = BD07F28CCB74E1228FC97822C76FD57A /* StringBuilder.swift */; };
		A2582314AC8785B5D77B923924936132 /* Pattern.swift in Sources */ = {isa = PBXBuildFile; fileRef = 3F1FEBB5C18165F9C0648089DD43DD28 /* Pattern.swift */; };
		A2D3EF5E3F4637F527676A457E8A13E5 /* String.swift in Sources */ = {isa = PBXBuildFile; fileRef = FF37A2F792B23D96A64709AFE26A1891 /* String.swift */; };
		A620CA1582D5C6568273CD0F7998AB71 /* SwiftSoup.swift in Sources */ = {isa = PBXBuildFile; fileRef = 65CA78269454B0B19CC5A33720274173 /* SwiftSoup.swift */; };
		A828A0BE57313FF1676D7C60010E1F1F /* ParseSettings.swift in Sources */ = {isa = PBXBuildFile; fileRef = B277E44E8ED21DE149C08A6A2E113DB4 /* ParseSettings.swift */; };
		A905C5739A444E44D7D3F7D731BCB19B /* SimpleDictionary.swift in Sources */ = {isa = PBXBuildFile; fileRef = BC9208437A8294EDAF4224C1695C7B5D /* SimpleDictionary.swift */; };
		AC01FC228024ED6CD428D2932A348477 /* Tag.swift in Sources */ = {isa = PBXBuildFile; fileRef = 931C0F16E9B1DEE312D82DE6640ED942 /* Tag.swift */; };
		B0E42CEE7B85A7172DC3A826F6F53CB3 /* Tokeniser.swift in Sources */ = {isa = PBXBuildFile; fileRef = A4B876BE8A6233C52A0D421BFBD11468 /* Tokeniser.swift */; };
		B4E67BD9ED7E35E23924237BF00FA43C /* QueryParser.swift in Sources */ = {isa = PBXBuildFile; fileRef = FBDFC74180C155A04466B1ADD276AB66 /* QueryParser.swift */; };
		B53732037A4BF0F72ECDD945AE71D694 /* CombiningEvaluator.swift in Sources */ = {isa = PBXBuildFile; fileRef = B7988482785077542A40F1A0F3E4D5F9 /* CombiningEvaluator.swift */; };
		B636BB87BFBF8CFC79E05A781F34C573 /* StreamReader.swift in Sources */ = {isa = PBXBuildFile; fileRef = 3192DA0AA2A27E11DD73A39BB089AE49 /* StreamReader.swift */; };
		B6728ACC67753E9F92376B4D782E9EF0 /* FormElement.swift in Sources */ = {isa = PBXBuildFile; fileRef = 384955A657C32B2467D065E106084289 /* FormElement.swift */; };
		B68E78C97ADA35DF8CEB7C25E991ECF9 /* Collector.swift in Sources */ = {isa = PBXBuildFile; fileRef = 763CAE58C083009786E0F7248F437DD3 /* Collector.swift */; };
		C7BCFAE8DEDC85B79D61C719AA10483F /* Attributes.swift in Sources */ = {isa = PBXBuildFile; fileRef = 2EA7506B15C1E4D38000143613A73D3C /* Attributes.swift */; };
		CB5223EB92ADFDBAE6EAC773A9D99861 /* TreeBuilder.swift in Sources */ = {isa = PBXBuildFile; fileRef = F97C307DCB370229E58D680D8790F897 /* TreeBuilder.swift */; };
		CB8D749057B9934B35EC97F6257700CC /* NodeVisitor.swift in Sources */ = {isa = PBXBuildFile; fileRef = B66180056367003D268B2DA14EB264A3 /* NodeVisitor.swift */; };
		CBD5C86C642E8D081E88325049A57775 /* Attribute.swift in Sources */ = {isa = PBXBuildFile; fileRef = 6692FFC1EE366CC3647DEFA82C076FC7 /* Attribute.swift */; };
		D1A2AD680BD435800A296E3D76819EE3 /* Node.swift in Sources */ = {isa = PBXBuildFile; fileRef = D79D84C06FA27B2D170741431BA391FC /* Node.swift */; };
		E235A53317B8B83C29F7FE29094D5F11 /* XmlDeclaration.swift in Sources */ = {isa = PBXBuildFile; fileRef = 496EF8DB8AF948D4BA5F82682A46A40F /* XmlDeclaration.swift */; };
		E58E608CA9E05DC5D413002A322B814E /* HttpStatusException.swift in Sources */ = {isa = PBXBuildFile; fileRef = DF987B4177245B8924FAA524CAEE0340 /* HttpStatusException.swift */; };
		E736F88B72EDAE0750BA60983B9BED1C /* HtmlTreeBuilderState.swift in Sources */ = {isa = PBXBuildFile; fileRef = 5FE96BCEF11D43E684980C5F8DCB3BFF /* HtmlTreeBuilderState.swift */; };
		EBDFBECAF8C2923BDD5E3D5137BE484D /* ArrayExt.swift in Sources */ = {isa = PBXBuildFile; fileRef = 8C0099D03995DD95A89D07E23D748EE0 /* ArrayExt.swift */; };
		EE9B8C648BA3FFA1272EAB85757AC38F /* Element.swift in Sources */ = {isa = PBXBuildFile; fileRef = E3C683DA83FFE616388802033CC67E79 /* Element.swift */; };
		F41419AC8735C0B620900A7C5D939624 /* SwiftSoup-umbrella.h in Headers */ = {isa = PBXBuildFile; fileRef = BE95549A568350D65757FD8F20C7169C /* SwiftSoup-umbrella.h */; settings = {ATTRIBUTES = (Public, ); }; };
		F6D173FF5AB0868D3980B2A74575D83A /* StringUtil.swift in Sources */ = {isa = PBXBuildFile; fileRef = CC0BCB3A37DB1DC063E6908C841EA604 /* StringUtil.swift */; };
		FF6438223708310025A08A4DE462F71A /* ParseErrorList.swift in Sources */ = {isa = PBXBuildFile; fileRef = E9478F820845554F95812DC7CEA0265A /* ParseErrorList.swift */; };
=======
		0574CA5BB9B0E5527A07094C128B0BA8 /* HttpStatusException.swift in Sources */ = {isa = PBXBuildFile; fileRef = DF987B4177245B8924FAA524CAEE0340 /* HttpStatusException.swift */; };
		0E33317F34EEA6D66597E4CFB5384C08 /* ParseSettings.swift in Sources */ = {isa = PBXBuildFile; fileRef = B277E44E8ED21DE149C08A6A2E113DB4 /* ParseSettings.swift */; };
		1051511EE28F1CE077258DDB64A556DA /* DataNode.swift in Sources */ = {isa = PBXBuildFile; fileRef = E7FD539727666230D84948C3013D8AC5 /* DataNode.swift */; };
		12C5A88FD197FD23DACB92F3669F13FF /* Connection.swift in Sources */ = {isa = PBXBuildFile; fileRef = 367BAE4DDBBE35865347A6616475E77F /* Connection.swift */; };
		13457549BA2F485C96E3EB583B8C5247 /* Elements.swift in Sources */ = {isa = PBXBuildFile; fileRef = 1DF42030130179209C79311F4D486813 /* Elements.swift */; };
		1780EFBCA9257AFA930C5E841683F586 /* SerializationException.swift in Sources */ = {isa = PBXBuildFile; fileRef = 75B995A55E4197A8D3E60088049D7AF8 /* SerializationException.swift */; };
		20D251621E3A28FCE2559F36940F6FD0 /* OrderedDictionary.swift in Sources */ = {isa = PBXBuildFile; fileRef = 14B873CBA684512754D3A329B8596A9B /* OrderedDictionary.swift */; };
		23A4F6716398849EC3C1E46B0CB4EC90 /* SwiftSoup-dummy.m in Sources */ = {isa = PBXBuildFile; fileRef = F1CF33364F381E41780FF5A8A1140D86 /* SwiftSoup-dummy.m */; };
		2744C47422ED09F9189F4B6AEF6CB1D7 /* UnicodeScalar.swift in Sources */ = {isa = PBXBuildFile; fileRef = 9BBAA2743782956485DB9AF107FDF57D /* UnicodeScalar.swift */; };
		3225DAD5A15AAEAEA62FAAD38C8593F6 /* CharacterExt.swift in Sources */ = {isa = PBXBuildFile; fileRef = 1D00198F422381A8A7DD374B00547E02 /* CharacterExt.swift */; };
		3240FB1534EDFA8E560279A213768367 /* Selector.swift in Sources */ = {isa = PBXBuildFile; fileRef = 3276990E7D21264C639FD2CDB6B14E41 /* Selector.swift */; };
		332406847E428D05A459E838B519A419 /* Collector.swift in Sources */ = {isa = PBXBuildFile; fileRef = 763CAE58C083009786E0F7248F437DD3 /* Collector.swift */; };
		34EE84044597FA531A80BF55839BF282 /* Pattern.swift in Sources */ = {isa = PBXBuildFile; fileRef = 3F1FEBB5C18165F9C0648089DD43DD28 /* Pattern.swift */; };
		3877DF55D83FF9AD7775E781713A6A0F /* StringBuilder.swift in Sources */ = {isa = PBXBuildFile; fileRef = BD07F28CCB74E1228FC97822C76FD57A /* StringBuilder.swift */; };
		387BA49D8904D8623BB27D45CA7E9BBF /* OrderedSet.swift in Sources */ = {isa = PBXBuildFile; fileRef = 9AC77C3B83FA5313C9F859453B48DAB0 /* OrderedSet.swift */; };
		3F003E9B0588217BFBBDB2258F74276F /* Whitelist.swift in Sources */ = {isa = PBXBuildFile; fileRef = F3217259414341C64286D4AE64A2694D /* Whitelist.swift */; };
		42103F49D5C8F02A7B41AD1790582020 /* TokenQueue.swift in Sources */ = {isa = PBXBuildFile; fileRef = 8F18C7FC2419456973E76C93F7F9A93D /* TokenQueue.swift */; };
		447EBF3DC8798B836ABC95ACC0A00010 /* XmlTreeBuilder.swift in Sources */ = {isa = PBXBuildFile; fileRef = EBC347B476BB358AA5931FAD7C06AF92 /* XmlTreeBuilder.swift */; };
		48D40AD0907E835D1E3380E49FFA6187 /* Validate.swift in Sources */ = {isa = PBXBuildFile; fileRef = 1BEE02CDCE2DDA110B94D86C545DFAF5 /* Validate.swift */; };
		4ACEBAB978D0594B7890866D31B9BE10 /* Attributes.swift in Sources */ = {isa = PBXBuildFile; fileRef = 2EA7506B15C1E4D38000143613A73D3C /* Attributes.swift */; };
		4B37AE3BF8B3CC238D0504F72D24DCE3 /* DocumentType.swift in Sources */ = {isa = PBXBuildFile; fileRef = 8E561FAB80A8C0E19709C93F81E348E9 /* DocumentType.swift */; };
		4CB5AC34F466CCE839C00677BB80629E /* TextNode.swift in Sources */ = {isa = PBXBuildFile; fileRef = BD5E68DBF128D1CE5F2423E3DB7DEF54 /* TextNode.swift */; };
		4FF66D93977E3038324851D4087EBBAA /* Evaluator.swift in Sources */ = {isa = PBXBuildFile; fileRef = 27838854D1E42BAF56BAB923622832D8 /* Evaluator.swift */; };
		56C84687168061E4285DD24E8D485255 /* String.swift in Sources */ = {isa = PBXBuildFile; fileRef = FF37A2F792B23D96A64709AFE26A1891 /* String.swift */; };
		576424964ECBAF1C30C17385018786C8 /* SimpleDictionary.swift in Sources */ = {isa = PBXBuildFile; fileRef = BC9208437A8294EDAF4224C1695C7B5D /* SimpleDictionary.swift */; };
		5E3544CB2D5C07837AEA4F4C7D9D87C2 /* Pods-Example-dummy.m in Sources */ = {isa = PBXBuildFile; fileRef = 1AD65E35A3233FBE6F2EFDEB3D43D114 /* Pods-Example-dummy.m */; };
		6109E1B54292A83D676268EE6B079D29 /* HtmlTreeBuilder.swift in Sources */ = {isa = PBXBuildFile; fileRef = F7400937C1BB7A3B8B74C1E93637BBA0 /* HtmlTreeBuilder.swift */; };
		64B18B3A2FD98C23CD805B8D69D2009F /* QueryParser.swift in Sources */ = {isa = PBXBuildFile; fileRef = FBDFC74180C155A04466B1ADD276AB66 /* QueryParser.swift */; };
		6AAE813FEE1D958D4B1559B520D6CDC5 /* Document.swift in Sources */ = {isa = PBXBuildFile; fileRef = E30DB82CFA0F3E64CBAB500403B7769E /* Document.swift */; };
		6D70DCD88B6BFBA5785EB9199E35DBEF /* DataUtil.swift in Sources */ = {isa = PBXBuildFile; fileRef = AE414CBE85DB3D662DA3CE8264C5F657 /* DataUtil.swift */; };
		6E5EA4C18EBB735BE78332A8AA67DBC2 /* FormElement.swift in Sources */ = {isa = PBXBuildFile; fileRef = 384955A657C32B2467D065E106084289 /* FormElement.swift */; };
		7B532034FA29037B80502F10509749F0 /* SwiftSoup.swift in Sources */ = {isa = PBXBuildFile; fileRef = 65CA78269454B0B19CC5A33720274173 /* SwiftSoup.swift */; };
		7F549EA98B3D9A16CF3D515FAEE36F92 /* TreeBuilder.swift in Sources */ = {isa = PBXBuildFile; fileRef = F97C307DCB370229E58D680D8790F897 /* TreeBuilder.swift */; };
		80FF69B3B2E0FDC0152EECF554C8D475 /* StructuralEvaluator.swift in Sources */ = {isa = PBXBuildFile; fileRef = FF77A82C5123D343891A808D3399EFC3 /* StructuralEvaluator.swift */; };
		9462772D27E25E53EB89CCDDA5E33003 /* HtmlTreeBuilderState.swift in Sources */ = {isa = PBXBuildFile; fileRef = 5FE96BCEF11D43E684980C5F8DCB3BFF /* HtmlTreeBuilderState.swift */; };
		998B0A65B1B364B8E52ACC1EE6379DAE /* Element.swift in Sources */ = {isa = PBXBuildFile; fileRef = E3C683DA83FFE616388802033CC67E79 /* Element.swift */; };
		99AD6D0229DA0A3C8055762D34B3B5DB /* NodeVisitor.swift in Sources */ = {isa = PBXBuildFile; fileRef = B66180056367003D268B2DA14EB264A3 /* NodeVisitor.swift */; };
		9CA609A9A5832765B223EE4470715F82 /* Token.swift in Sources */ = {isa = PBXBuildFile; fileRef = 3B96F1AF51D8BF9DAB0F5A468E0DF22D /* Token.swift */; };
		9DCC72C4794A7775EE38284E1CF8E8AB /* CharacterReader.swift in Sources */ = {isa = PBXBuildFile; fileRef = 95166CB8CD8BD2142667580BDFBABBFD /* CharacterReader.swift */; };
		A2681F2C5BD08937D47C59B9DA09AC47 /* StreamReader.swift in Sources */ = {isa = PBXBuildFile; fileRef = 3192DA0AA2A27E11DD73A39BB089AE49 /* StreamReader.swift */; };
		A368B657BCE200EDF893FA9CE4441E33 /* Entities.swift in Sources */ = {isa = PBXBuildFile; fileRef = ABAD46BD0D99D6B4ADEF13D0950D0AF7 /* Entities.swift */; };
		A840AE8A0256CAE4174170D4B030EA97 /* Tokeniser.swift in Sources */ = {isa = PBXBuildFile; fileRef = A4B876BE8A6233C52A0D421BFBD11468 /* Tokeniser.swift */; };
		AC7819536A00BCEB57DAE4B960952967 /* Foundation.framework in Frameworks */ = {isa = PBXBuildFile; fileRef = 5A16F4CFC63FAC439D7A04994F579A03 /* Foundation.framework */; };
		ADBB7895019A9A561F5CF0C565B18281 /* CombiningEvaluator.swift in Sources */ = {isa = PBXBuildFile; fileRef = B7988482785077542A40F1A0F3E4D5F9 /* CombiningEvaluator.swift */; };
		B06482557D8D70825BAB5C30F8443647 /* Cleaner.swift in Sources */ = {isa = PBXBuildFile; fileRef = 933B61816814984138F1495687E97AE9 /* Cleaner.swift */; };
		B0BE66E75D0AAE21C8F03362A62EA2D2 /* Foundation.framework in Frameworks */ = {isa = PBXBuildFile; fileRef = 5A16F4CFC63FAC439D7A04994F579A03 /* Foundation.framework */; };
		B28638E27D285AD275E624587AF91B7E /* SwiftSoup-umbrella.h in Headers */ = {isa = PBXBuildFile; fileRef = BE95549A568350D65757FD8F20C7169C /* SwiftSoup-umbrella.h */; settings = {ATTRIBUTES = (Public, ); }; };
		B3DBA8830845AD91B54F5903B6D4A9E1 /* StringUtil.swift in Sources */ = {isa = PBXBuildFile; fileRef = CC0BCB3A37DB1DC063E6908C841EA604 /* StringUtil.swift */; };
		BFD75DA5EBFAD1511249A587E942B178 /* Node.swift in Sources */ = {isa = PBXBuildFile; fileRef = D79D84C06FA27B2D170741431BA391FC /* Node.swift */; };
		C12875D4065007FB6A0C77B5510FCEA4 /* ParseError.swift in Sources */ = {isa = PBXBuildFile; fileRef = 118C1BB34DBEC35136D5B27BE07B13A5 /* ParseError.swift */; };
		C3B9B28682FA9BF0BA89A329D4FE65B6 /* ArrayExt.swift in Sources */ = {isa = PBXBuildFile; fileRef = 8C0099D03995DD95A89D07E23D748EE0 /* ArrayExt.swift */; };
		CE6659282ED80EF040FDA4242C486B7E /* BooleanAttribute.swift in Sources */ = {isa = PBXBuildFile; fileRef = BCCF4137EC6439306E7B5519463DF0B4 /* BooleanAttribute.swift */; };
		D18E2AEF1CD072F44B553E3AB48D8611 /* XmlDeclaration.swift in Sources */ = {isa = PBXBuildFile; fileRef = 496EF8DB8AF948D4BA5F82682A46A40F /* XmlDeclaration.swift */; };
		D439E0AD4EC550B3FCC43A36AA6D6CA1 /* Exception.swift in Sources */ = {isa = PBXBuildFile; fileRef = D6ECF3515018685BE9B6130DC7E7CE65 /* Exception.swift */; };
		DB7A5509F98767EB6414649E1CBB66CD /* TokeniserState.swift in Sources */ = {isa = PBXBuildFile; fileRef = 2A4E4BE4B152685C47F8312926EE5342 /* TokeniserState.swift */; };
		DCB5C4E59216DA6304AEB8ABAA938315 /* Comment.swift in Sources */ = {isa = PBXBuildFile; fileRef = D1DC73652B6C6F2D26F2AECA3CD179AC /* Comment.swift */; };
		DF25A3C71029FD5F708F23AB3C554B1D /* ParseErrorList.swift in Sources */ = {isa = PBXBuildFile; fileRef = E9478F820845554F95812DC7CEA0265A /* ParseErrorList.swift */; };
		E4DF90CAAD9495C9D17FD3CE80DED125 /* Tag.swift in Sources */ = {isa = PBXBuildFile; fileRef = 931C0F16E9B1DEE312D82DE6640ED942 /* Tag.swift */; };
		E83673645F86FFB3EC0F10B85D4658AE /* NodeTraversor.swift in Sources */ = {isa = PBXBuildFile; fileRef = 17E5C93FF9EE1641D17DED20BB5970C2 /* NodeTraversor.swift */; };
		EE3046AAE8D038E0C195551AE62C6D51 /* Attribute.swift in Sources */ = {isa = PBXBuildFile; fileRef = 6692FFC1EE366CC3647DEFA82C076FC7 /* Attribute.swift */; };
		F60169C5F3B235D88DC1D3FA718B7050 /* Parser.swift in Sources */ = {isa = PBXBuildFile; fileRef = B0213816CEA2B489C83176F1FFF26A3B /* Parser.swift */; };
		FA2A4991495F667E976EC2268E52FAC1 /* Pods-Example-umbrella.h in Headers */ = {isa = PBXBuildFile; fileRef = 15D3FE98E9F2D34863BD3F3597A0485A /* Pods-Example-umbrella.h */; settings = {ATTRIBUTES = (Public, ); }; };
>>>>>>> 2e949db3
/* End PBXBuildFile section */

/* Begin PBXContainerItemProxy section */
		2A855484EDEF172548C63B148C5EDCA8 /* PBXContainerItemProxy */ = {
			isa = PBXContainerItemProxy;
			containerPortal = D41D8CD98F00B204E9800998ECF8427E /* Project object */;
			proxyType = 1;
			remoteGlobalIDString = A7A2466DAE107B27E9302FDA9A79FC07;
			remoteInfo = SwiftSoup;
		};
/* End PBXContainerItemProxy section */

/* Begin PBXFileReference section */
		040BB52769DA21F0221DC73C60A58414 /* SwiftSoup.modulemap */ = {isa = PBXFileReference; includeInIndex = 1; lastKnownFileType = sourcecode.module; path = SwiftSoup.modulemap; sourceTree = "<group>"; };
		044AA3E23F71470C9B5F50D44720EA0D /* Pods-Example-resources.sh */ = {isa = PBXFileReference; includeInIndex = 1; lastKnownFileType = text.script.sh; path = "Pods-Example-resources.sh"; sourceTree = "<group>"; };
		11434BC759D12F57876FBB74A4775E74 /* Pods-Example-acknowledgements.plist */ = {isa = PBXFileReference; includeInIndex = 1; lastKnownFileType = text.plist.xml; path = "Pods-Example-acknowledgements.plist"; sourceTree = "<group>"; };
		118C1BB34DBEC35136D5B27BE07B13A5 /* ParseError.swift */ = {isa = PBXFileReference; includeInIndex = 1; lastKnownFileType = sourcecode.swift; name = ParseError.swift; path = Sources/ParseError.swift; sourceTree = "<group>"; };
		14B873CBA684512754D3A329B8596A9B /* OrderedDictionary.swift */ = {isa = PBXFileReference; includeInIndex = 1; lastKnownFileType = sourcecode.swift; name = OrderedDictionary.swift; path = Sources/OrderedDictionary.swift; sourceTree = "<group>"; };
		15D3FE98E9F2D34863BD3F3597A0485A /* Pods-Example-umbrella.h */ = {isa = PBXFileReference; includeInIndex = 1; lastKnownFileType = sourcecode.c.h; path = "Pods-Example-umbrella.h"; sourceTree = "<group>"; };
		17E5C93FF9EE1641D17DED20BB5970C2 /* NodeTraversor.swift */ = {isa = PBXFileReference; includeInIndex = 1; lastKnownFileType = sourcecode.swift; name = NodeTraversor.swift; path = Sources/NodeTraversor.swift; sourceTree = "<group>"; };
		1AD65E35A3233FBE6F2EFDEB3D43D114 /* Pods-Example-dummy.m */ = {isa = PBXFileReference; includeInIndex = 1; lastKnownFileType = sourcecode.c.objc; path = "Pods-Example-dummy.m"; sourceTree = "<group>"; };
		1BEE02CDCE2DDA110B94D86C545DFAF5 /* Validate.swift */ = {isa = PBXFileReference; includeInIndex = 1; lastKnownFileType = sourcecode.swift; name = Validate.swift; path = Sources/Validate.swift; sourceTree = "<group>"; };
		1D00198F422381A8A7DD374B00547E02 /* CharacterExt.swift */ = {isa = PBXFileReference; includeInIndex = 1; lastKnownFileType = sourcecode.swift; name = CharacterExt.swift; path = Sources/CharacterExt.swift; sourceTree = "<group>"; };
		1DF42030130179209C79311F4D486813 /* Elements.swift */ = {isa = PBXFileReference; includeInIndex = 1; lastKnownFileType = sourcecode.swift; name = Elements.swift; path = Sources/Elements.swift; sourceTree = "<group>"; };
		25A37D4D536CC5988A439441117C41F4 /* Pods-Example.modulemap */ = {isa = PBXFileReference; includeInIndex = 1; lastKnownFileType = sourcecode.module; path = "Pods-Example.modulemap"; sourceTree = "<group>"; };
		27838854D1E42BAF56BAB923622832D8 /* Evaluator.swift */ = {isa = PBXFileReference; includeInIndex = 1; lastKnownFileType = sourcecode.swift; name = Evaluator.swift; path = Sources/Evaluator.swift; sourceTree = "<group>"; };
		2A4E4BE4B152685C47F8312926EE5342 /* TokeniserState.swift */ = {isa = PBXFileReference; includeInIndex = 1; lastKnownFileType = sourcecode.swift; name = TokeniserState.swift; path = Sources/TokeniserState.swift; sourceTree = "<group>"; };
		2EA7506B15C1E4D38000143613A73D3C /* Attributes.swift */ = {isa = PBXFileReference; includeInIndex = 1; lastKnownFileType = sourcecode.swift; name = Attributes.swift; path = Sources/Attributes.swift; sourceTree = "<group>"; };
		3192DA0AA2A27E11DD73A39BB089AE49 /* StreamReader.swift */ = {isa = PBXFileReference; includeInIndex = 1; lastKnownFileType = sourcecode.swift; name = StreamReader.swift; path = Sources/StreamReader.swift; sourceTree = "<group>"; };
		3276990E7D21264C639FD2CDB6B14E41 /* Selector.swift */ = {isa = PBXFileReference; includeInIndex = 1; lastKnownFileType = sourcecode.swift; name = Selector.swift; path = Sources/Selector.swift; sourceTree = "<group>"; };
		367BAE4DDBBE35865347A6616475E77F /* Connection.swift */ = {isa = PBXFileReference; includeInIndex = 1; lastKnownFileType = sourcecode.swift; name = Connection.swift; path = Sources/Connection.swift; sourceTree = "<group>"; };
		384955A657C32B2467D065E106084289 /* FormElement.swift */ = {isa = PBXFileReference; includeInIndex = 1; lastKnownFileType = sourcecode.swift; name = FormElement.swift; path = Sources/FormElement.swift; sourceTree = "<group>"; };
		3ADE9E5655579DB0F79DC9C80758673C /* Pods-Example-acknowledgements.markdown */ = {isa = PBXFileReference; includeInIndex = 1; lastKnownFileType = text; path = "Pods-Example-acknowledgements.markdown"; sourceTree = "<group>"; };
		3B96F1AF51D8BF9DAB0F5A468E0DF22D /* Token.swift */ = {isa = PBXFileReference; includeInIndex = 1; lastKnownFileType = sourcecode.swift; name = Token.swift; path = Sources/Token.swift; sourceTree = "<group>"; };
		3F1FEBB5C18165F9C0648089DD43DD28 /* Pattern.swift */ = {isa = PBXFileReference; includeInIndex = 1; lastKnownFileType = sourcecode.swift; name = Pattern.swift; path = Sources/Pattern.swift; sourceTree = "<group>"; };
		3F3EFEBDE6702DEFDFFF9D5C6DBC3773 /* Pods-Example-frameworks.sh */ = {isa = PBXFileReference; includeInIndex = 1; lastKnownFileType = text.script.sh; path = "Pods-Example-frameworks.sh"; sourceTree = "<group>"; };
		401F736C249F61040FDF4931775E1689 /* SwiftSoup.podspec */ = {isa = PBXFileReference; explicitFileType = text.script.ruby; includeInIndex = 1; path = SwiftSoup.podspec; sourceTree = "<group>"; xcLanguageSpecificationIdentifier = xcode.lang.ruby; };
		496EF8DB8AF948D4BA5F82682A46A40F /* XmlDeclaration.swift */ = {isa = PBXFileReference; includeInIndex = 1; lastKnownFileType = sourcecode.swift; name = XmlDeclaration.swift; path = Sources/XmlDeclaration.swift; sourceTree = "<group>"; };
		5A16F4CFC63FAC439D7A04994F579A03 /* Foundation.framework */ = {isa = PBXFileReference; lastKnownFileType = wrapper.framework; name = Foundation.framework; path = Platforms/iPhoneOS.platform/Developer/SDKs/iPhoneOS11.3.sdk/System/Library/Frameworks/Foundation.framework; sourceTree = DEVELOPER_DIR; };
		5B81C04F8E84EAE60AE15C8695031A5F /* Info.plist */ = {isa = PBXFileReference; includeInIndex = 1; lastKnownFileType = text.plist.xml; path = Info.plist; sourceTree = "<group>"; };
		5FE96BCEF11D43E684980C5F8DCB3BFF /* HtmlTreeBuilderState.swift */ = {isa = PBXFileReference; includeInIndex = 1; lastKnownFileType = sourcecode.swift; name = HtmlTreeBuilderState.swift; path = Sources/HtmlTreeBuilderState.swift; sourceTree = "<group>"; };
		65CA78269454B0B19CC5A33720274173 /* SwiftSoup.swift */ = {isa = PBXFileReference; includeInIndex = 1; lastKnownFileType = sourcecode.swift; name = SwiftSoup.swift; path = Sources/SwiftSoup.swift; sourceTree = "<group>"; };
		6692FFC1EE366CC3647DEFA82C076FC7 /* Attribute.swift */ = {isa = PBXFileReference; includeInIndex = 1; lastKnownFileType = sourcecode.swift; name = Attribute.swift; path = Sources/Attribute.swift; sourceTree = "<group>"; };
		75B995A55E4197A8D3E60088049D7AF8 /* SerializationException.swift */ = {isa = PBXFileReference; includeInIndex = 1; lastKnownFileType = sourcecode.swift; name = SerializationException.swift; path = Sources/SerializationException.swift; sourceTree = "<group>"; };
		763CAE58C083009786E0F7248F437DD3 /* Collector.swift */ = {isa = PBXFileReference; includeInIndex = 1; lastKnownFileType = sourcecode.swift; name = Collector.swift; path = Sources/Collector.swift; sourceTree = "<group>"; };
		8C0099D03995DD95A89D07E23D748EE0 /* ArrayExt.swift */ = {isa = PBXFileReference; includeInIndex = 1; lastKnownFileType = sourcecode.swift; name = ArrayExt.swift; path = Sources/ArrayExt.swift; sourceTree = "<group>"; };
		8E561FAB80A8C0E19709C93F81E348E9 /* DocumentType.swift */ = {isa = PBXFileReference; includeInIndex = 1; lastKnownFileType = sourcecode.swift; name = DocumentType.swift; path = Sources/DocumentType.swift; sourceTree = "<group>"; };
		8F18C7FC2419456973E76C93F7F9A93D /* TokenQueue.swift */ = {isa = PBXFileReference; includeInIndex = 1; lastKnownFileType = sourcecode.swift; name = TokenQueue.swift; path = Sources/TokenQueue.swift; sourceTree = "<group>"; };
		931C0F16E9B1DEE312D82DE6640ED942 /* Tag.swift */ = {isa = PBXFileReference; includeInIndex = 1; lastKnownFileType = sourcecode.swift; name = Tag.swift; path = Sources/Tag.swift; sourceTree = "<group>"; };
		933B61816814984138F1495687E97AE9 /* Cleaner.swift */ = {isa = PBXFileReference; includeInIndex = 1; lastKnownFileType = sourcecode.swift; name = Cleaner.swift; path = Sources/Cleaner.swift; sourceTree = "<group>"; };
		93A4A3777CF96A4AAC1D13BA6DCCEA73 /* Podfile */ = {isa = PBXFileReference; explicitFileType = text.script.ruby; includeInIndex = 1; name = Podfile; path = ../Podfile; sourceTree = SOURCE_ROOT; xcLanguageSpecificationIdentifier = xcode.lang.ruby; };
		95166CB8CD8BD2142667580BDFBABBFD /* CharacterReader.swift */ = {isa = PBXFileReference; includeInIndex = 1; lastKnownFileType = sourcecode.swift; name = CharacterReader.swift; path = Sources/CharacterReader.swift; sourceTree = "<group>"; };
		9AC77C3B83FA5313C9F859453B48DAB0 /* OrderedSet.swift */ = {isa = PBXFileReference; includeInIndex = 1; lastKnownFileType = sourcecode.swift; name = OrderedSet.swift; path = Sources/OrderedSet.swift; sourceTree = "<group>"; };
		9BBAA2743782956485DB9AF107FDF57D /* UnicodeScalar.swift */ = {isa = PBXFileReference; includeInIndex = 1; lastKnownFileType = sourcecode.swift; name = UnicodeScalar.swift; path = Sources/UnicodeScalar.swift; sourceTree = "<group>"; };
		A2CDA3DA27509BB5F5F03C4FE9D1857B /* SwiftSoup.xcconfig */ = {isa = PBXFileReference; includeInIndex = 1; lastKnownFileType = text.xcconfig; path = SwiftSoup.xcconfig; sourceTree = "<group>"; };
		A37522257889F1826110AEF5CC16F9EE /* README.md */ = {isa = PBXFileReference; includeInIndex = 1; lastKnownFileType = net.daringfireball.markdown; path = README.md; sourceTree = "<group>"; };
		A4B876BE8A6233C52A0D421BFBD11468 /* Tokeniser.swift */ = {isa = PBXFileReference; includeInIndex = 1; lastKnownFileType = sourcecode.swift; name = Tokeniser.swift; path = Sources/Tokeniser.swift; sourceTree = "<group>"; };
		A79AC23D5A157FED70D9C53D844B2319 /* Pods-Example.release.xcconfig */ = {isa = PBXFileReference; includeInIndex = 1; lastKnownFileType = text.xcconfig; path = "Pods-Example.release.xcconfig"; sourceTree = "<group>"; };
		ABAD46BD0D99D6B4ADEF13D0950D0AF7 /* Entities.swift */ = {isa = PBXFileReference; includeInIndex = 1; lastKnownFileType = sourcecode.swift; name = Entities.swift; path = Sources/Entities.swift; sourceTree = "<group>"; };
		AE414CBE85DB3D662DA3CE8264C5F657 /* DataUtil.swift */ = {isa = PBXFileReference; includeInIndex = 1; lastKnownFileType = sourcecode.swift; name = DataUtil.swift; path = Sources/DataUtil.swift; sourceTree = "<group>"; };
		B0213816CEA2B489C83176F1FFF26A3B /* Parser.swift */ = {isa = PBXFileReference; includeInIndex = 1; lastKnownFileType = sourcecode.swift; name = Parser.swift; path = Sources/Parser.swift; sourceTree = "<group>"; };
		B277E44E8ED21DE149C08A6A2E113DB4 /* ParseSettings.swift */ = {isa = PBXFileReference; includeInIndex = 1; lastKnownFileType = sourcecode.swift; name = ParseSettings.swift; path = Sources/ParseSettings.swift; sourceTree = "<group>"; };
		B66180056367003D268B2DA14EB264A3 /* NodeVisitor.swift */ = {isa = PBXFileReference; includeInIndex = 1; lastKnownFileType = sourcecode.swift; name = NodeVisitor.swift; path = Sources/NodeVisitor.swift; sourceTree = "<group>"; };
		B7988482785077542A40F1A0F3E4D5F9 /* CombiningEvaluator.swift */ = {isa = PBXFileReference; includeInIndex = 1; lastKnownFileType = sourcecode.swift; name = CombiningEvaluator.swift; path = Sources/CombiningEvaluator.swift; sourceTree = "<group>"; };
		BC9208437A8294EDAF4224C1695C7B5D /* SimpleDictionary.swift */ = {isa = PBXFileReference; includeInIndex = 1; lastKnownFileType = sourcecode.swift; name = SimpleDictionary.swift; path = Sources/SimpleDictionary.swift; sourceTree = "<group>"; };
		BCCF4137EC6439306E7B5519463DF0B4 /* BooleanAttribute.swift */ = {isa = PBXFileReference; includeInIndex = 1; lastKnownFileType = sourcecode.swift; name = BooleanAttribute.swift; path = Sources/BooleanAttribute.swift; sourceTree = "<group>"; };
		BD07F28CCB74E1228FC97822C76FD57A /* StringBuilder.swift */ = {isa = PBXFileReference; includeInIndex = 1; lastKnownFileType = sourcecode.swift; name = StringBuilder.swift; path = Sources/StringBuilder.swift; sourceTree = "<group>"; };
		BD5E68DBF128D1CE5F2423E3DB7DEF54 /* TextNode.swift */ = {isa = PBXFileReference; includeInIndex = 1; lastKnownFileType = sourcecode.swift; name = TextNode.swift; path = Sources/TextNode.swift; sourceTree = "<group>"; };
		BE95549A568350D65757FD8F20C7169C /* SwiftSoup-umbrella.h */ = {isa = PBXFileReference; includeInIndex = 1; lastKnownFileType = sourcecode.c.h; path = "SwiftSoup-umbrella.h"; sourceTree = "<group>"; };
		CC0BCB3A37DB1DC063E6908C841EA604 /* StringUtil.swift */ = {isa = PBXFileReference; includeInIndex = 1; lastKnownFileType = sourcecode.swift; name = StringUtil.swift; path = Sources/StringUtil.swift; sourceTree = "<group>"; };
		CDBABC3E473910E134036B27FB3F50C2 /* Pods_Example.framework */ = {isa = PBXFileReference; explicitFileType = wrapper.framework; includeInIndex = 0; path = Pods_Example.framework; sourceTree = BUILT_PRODUCTS_DIR; };
		D1DC73652B6C6F2D26F2AECA3CD179AC /* Comment.swift */ = {isa = PBXFileReference; includeInIndex = 1; lastKnownFileType = sourcecode.swift; name = Comment.swift; path = Sources/Comment.swift; sourceTree = "<group>"; };
		D6ECF3515018685BE9B6130DC7E7CE65 /* Exception.swift */ = {isa = PBXFileReference; includeInIndex = 1; lastKnownFileType = sourcecode.swift; name = Exception.swift; path = Sources/Exception.swift; sourceTree = "<group>"; };
		D79D84C06FA27B2D170741431BA391FC /* Node.swift */ = {isa = PBXFileReference; includeInIndex = 1; lastKnownFileType = sourcecode.swift; name = Node.swift; path = Sources/Node.swift; sourceTree = "<group>"; };
		DAB85DA99B1865620A9A8050D09DBDD0 /* LICENSE */ = {isa = PBXFileReference; includeInIndex = 1; lastKnownFileType = text; path = LICENSE; sourceTree = "<group>"; };
		DF987B4177245B8924FAA524CAEE0340 /* HttpStatusException.swift */ = {isa = PBXFileReference; includeInIndex = 1; lastKnownFileType = sourcecode.swift; name = HttpStatusException.swift; path = Sources/HttpStatusException.swift; sourceTree = "<group>"; };
		E0D11C3B318408DC7CC8F29E96AA944E /* SwiftSoup.framework */ = {isa = PBXFileReference; explicitFileType = wrapper.framework; includeInIndex = 0; path = SwiftSoup.framework; sourceTree = BUILT_PRODUCTS_DIR; };
		E30DB82CFA0F3E64CBAB500403B7769E /* Document.swift */ = {isa = PBXFileReference; includeInIndex = 1; lastKnownFileType = sourcecode.swift; name = Document.swift; path = Sources/Document.swift; sourceTree = "<group>"; };
		E3C683DA83FFE616388802033CC67E79 /* Element.swift */ = {isa = PBXFileReference; includeInIndex = 1; lastKnownFileType = sourcecode.swift; name = Element.swift; path = Sources/Element.swift; sourceTree = "<group>"; };
		E52313A46DB033D5051B0511FDE7E312 /* Info.plist */ = {isa = PBXFileReference; includeInIndex = 1; lastKnownFileType = text.plist.xml; path = Info.plist; sourceTree = "<group>"; };
		E7FD539727666230D84948C3013D8AC5 /* DataNode.swift */ = {isa = PBXFileReference; includeInIndex = 1; lastKnownFileType = sourcecode.swift; name = DataNode.swift; path = Sources/DataNode.swift; sourceTree = "<group>"; };
		E9478F820845554F95812DC7CEA0265A /* ParseErrorList.swift */ = {isa = PBXFileReference; includeInIndex = 1; lastKnownFileType = sourcecode.swift; name = ParseErrorList.swift; path = Sources/ParseErrorList.swift; sourceTree = "<group>"; };
		EBC347B476BB358AA5931FAD7C06AF92 /* XmlTreeBuilder.swift */ = {isa = PBXFileReference; includeInIndex = 1; lastKnownFileType = sourcecode.swift; name = XmlTreeBuilder.swift; path = Sources/XmlTreeBuilder.swift; sourceTree = "<group>"; };
		EFC5B2E05B58CD826FD55659BF1D7E39 /* Pods-Example.debug.xcconfig */ = {isa = PBXFileReference; includeInIndex = 1; lastKnownFileType = text.xcconfig; path = "Pods-Example.debug.xcconfig"; sourceTree = "<group>"; };
		F1CF33364F381E41780FF5A8A1140D86 /* SwiftSoup-dummy.m */ = {isa = PBXFileReference; includeInIndex = 1; lastKnownFileType = sourcecode.c.objc; path = "SwiftSoup-dummy.m"; sourceTree = "<group>"; };
		F3217259414341C64286D4AE64A2694D /* Whitelist.swift */ = {isa = PBXFileReference; includeInIndex = 1; lastKnownFileType = sourcecode.swift; name = Whitelist.swift; path = Sources/Whitelist.swift; sourceTree = "<group>"; };
		F4A1DF2422C22D2B30BD2A740908D460 /* SwiftSoup-prefix.pch */ = {isa = PBXFileReference; includeInIndex = 1; lastKnownFileType = sourcecode.c.h; path = "SwiftSoup-prefix.pch"; sourceTree = "<group>"; };
		F7400937C1BB7A3B8B74C1E93637BBA0 /* HtmlTreeBuilder.swift */ = {isa = PBXFileReference; includeInIndex = 1; lastKnownFileType = sourcecode.swift; name = HtmlTreeBuilder.swift; path = Sources/HtmlTreeBuilder.swift; sourceTree = "<group>"; };
		F97C307DCB370229E58D680D8790F897 /* TreeBuilder.swift */ = {isa = PBXFileReference; includeInIndex = 1; lastKnownFileType = sourcecode.swift; name = TreeBuilder.swift; path = Sources/TreeBuilder.swift; sourceTree = "<group>"; };
		FBDFC74180C155A04466B1ADD276AB66 /* QueryParser.swift */ = {isa = PBXFileReference; includeInIndex = 1; lastKnownFileType = sourcecode.swift; name = QueryParser.swift; path = Sources/QueryParser.swift; sourceTree = "<group>"; };
		FF37A2F792B23D96A64709AFE26A1891 /* String.swift */ = {isa = PBXFileReference; includeInIndex = 1; lastKnownFileType = sourcecode.swift; name = String.swift; path = Sources/String.swift; sourceTree = "<group>"; };
		FF77A82C5123D343891A808D3399EFC3 /* StructuralEvaluator.swift */ = {isa = PBXFileReference; includeInIndex = 1; lastKnownFileType = sourcecode.swift; name = StructuralEvaluator.swift; path = Sources/StructuralEvaluator.swift; sourceTree = "<group>"; };
/* End PBXFileReference section */

/* Begin PBXFrameworksBuildPhase section */
		48781B2503A68B1DD42EA93694C4C185 /* Frameworks */ = {
			isa = PBXFrameworksBuildPhase;
			buildActionMask = 2147483647;
			files = (
<<<<<<< HEAD
				27192693D9C5CA86BCE26CA96744CBEC /* Foundation.framework in Frameworks */,
=======
				B0BE66E75D0AAE21C8F03362A62EA2D2 /* Foundation.framework in Frameworks */,
>>>>>>> 2e949db3
			);
			runOnlyForDeploymentPostprocessing = 0;
		};
		BF048C2D341F87A3A37A6EE7D222DA09 /* Frameworks */ = {
			isa = PBXFrameworksBuildPhase;
			buildActionMask = 2147483647;
			files = (
<<<<<<< HEAD
				9F4D6C8B5A4843B110DEAE3515550382 /* Foundation.framework in Frameworks */,
=======
				AC7819536A00BCEB57DAE4B960952967 /* Foundation.framework in Frameworks */,
>>>>>>> 2e949db3
			);
			runOnlyForDeploymentPostprocessing = 0;
		};
/* End PBXFrameworksBuildPhase section */

/* Begin PBXGroup section */
		03526EC27DEC73AAD913469E48CB4A89 /* SwiftSoup */ = {
			isa = PBXGroup;
			children = (
				8C0099D03995DD95A89D07E23D748EE0 /* ArrayExt.swift */,
				6692FFC1EE366CC3647DEFA82C076FC7 /* Attribute.swift */,
				2EA7506B15C1E4D38000143613A73D3C /* Attributes.swift */,
				BCCF4137EC6439306E7B5519463DF0B4 /* BooleanAttribute.swift */,
				1D00198F422381A8A7DD374B00547E02 /* CharacterExt.swift */,
				95166CB8CD8BD2142667580BDFBABBFD /* CharacterReader.swift */,
				933B61816814984138F1495687E97AE9 /* Cleaner.swift */,
				763CAE58C083009786E0F7248F437DD3 /* Collector.swift */,
				B7988482785077542A40F1A0F3E4D5F9 /* CombiningEvaluator.swift */,
				D1DC73652B6C6F2D26F2AECA3CD179AC /* Comment.swift */,
				367BAE4DDBBE35865347A6616475E77F /* Connection.swift */,
				E7FD539727666230D84948C3013D8AC5 /* DataNode.swift */,
				AE414CBE85DB3D662DA3CE8264C5F657 /* DataUtil.swift */,
				E30DB82CFA0F3E64CBAB500403B7769E /* Document.swift */,
				8E561FAB80A8C0E19709C93F81E348E9 /* DocumentType.swift */,
				E3C683DA83FFE616388802033CC67E79 /* Element.swift */,
				1DF42030130179209C79311F4D486813 /* Elements.swift */,
				ABAD46BD0D99D6B4ADEF13D0950D0AF7 /* Entities.swift */,
				27838854D1E42BAF56BAB923622832D8 /* Evaluator.swift */,
				D6ECF3515018685BE9B6130DC7E7CE65 /* Exception.swift */,
				384955A657C32B2467D065E106084289 /* FormElement.swift */,
				F7400937C1BB7A3B8B74C1E93637BBA0 /* HtmlTreeBuilder.swift */,
				5FE96BCEF11D43E684980C5F8DCB3BFF /* HtmlTreeBuilderState.swift */,
				DF987B4177245B8924FAA524CAEE0340 /* HttpStatusException.swift */,
				D79D84C06FA27B2D170741431BA391FC /* Node.swift */,
				17E5C93FF9EE1641D17DED20BB5970C2 /* NodeTraversor.swift */,
				B66180056367003D268B2DA14EB264A3 /* NodeVisitor.swift */,
				14B873CBA684512754D3A329B8596A9B /* OrderedDictionary.swift */,
				9AC77C3B83FA5313C9F859453B48DAB0 /* OrderedSet.swift */,
				118C1BB34DBEC35136D5B27BE07B13A5 /* ParseError.swift */,
				E9478F820845554F95812DC7CEA0265A /* ParseErrorList.swift */,
				B0213816CEA2B489C83176F1FFF26A3B /* Parser.swift */,
				B277E44E8ED21DE149C08A6A2E113DB4 /* ParseSettings.swift */,
				3F1FEBB5C18165F9C0648089DD43DD28 /* Pattern.swift */,
				FBDFC74180C155A04466B1ADD276AB66 /* QueryParser.swift */,
				3276990E7D21264C639FD2CDB6B14E41 /* Selector.swift */,
				75B995A55E4197A8D3E60088049D7AF8 /* SerializationException.swift */,
				BC9208437A8294EDAF4224C1695C7B5D /* SimpleDictionary.swift */,
				3192DA0AA2A27E11DD73A39BB089AE49 /* StreamReader.swift */,
				FF37A2F792B23D96A64709AFE26A1891 /* String.swift */,
				BD07F28CCB74E1228FC97822C76FD57A /* StringBuilder.swift */,
				CC0BCB3A37DB1DC063E6908C841EA604 /* StringUtil.swift */,
				FF77A82C5123D343891A808D3399EFC3 /* StructuralEvaluator.swift */,
				65CA78269454B0B19CC5A33720274173 /* SwiftSoup.swift */,
				931C0F16E9B1DEE312D82DE6640ED942 /* Tag.swift */,
				BD5E68DBF128D1CE5F2423E3DB7DEF54 /* TextNode.swift */,
				3B96F1AF51D8BF9DAB0F5A468E0DF22D /* Token.swift */,
				A4B876BE8A6233C52A0D421BFBD11468 /* Tokeniser.swift */,
				2A4E4BE4B152685C47F8312926EE5342 /* TokeniserState.swift */,
				8F18C7FC2419456973E76C93F7F9A93D /* TokenQueue.swift */,
				F97C307DCB370229E58D680D8790F897 /* TreeBuilder.swift */,
				9BBAA2743782956485DB9AF107FDF57D /* UnicodeScalar.swift */,
				1BEE02CDCE2DDA110B94D86C545DFAF5 /* Validate.swift */,
				F3217259414341C64286D4AE64A2694D /* Whitelist.swift */,
				496EF8DB8AF948D4BA5F82682A46A40F /* XmlDeclaration.swift */,
				EBC347B476BB358AA5931FAD7C06AF92 /* XmlTreeBuilder.swift */,
				42E0578B450B9BE1BB3E091B03D845E6 /* Pod */,
				2B92976E6807ABE443AC5830D4B70038 /* Support Files */,
			);
			name = SwiftSoup;
			path = ../..;
			sourceTree = "<group>";
		};
		13A992AD488704011149C146B40281F6 /* Products */ = {
			isa = PBXGroup;
			children = (
				CDBABC3E473910E134036B27FB3F50C2 /* Pods_Example.framework */,
				E0D11C3B318408DC7CC8F29E96AA944E /* SwiftSoup.framework */,
			);
			name = Products;
			sourceTree = "<group>";
		};
		1B5ECB992A56AE0C70DC72D88BB90B05 /* Pods-Example */ = {
			isa = PBXGroup;
			children = (
				5B81C04F8E84EAE60AE15C8695031A5F /* Info.plist */,
				25A37D4D536CC5988A439441117C41F4 /* Pods-Example.modulemap */,
				3ADE9E5655579DB0F79DC9C80758673C /* Pods-Example-acknowledgements.markdown */,
				11434BC759D12F57876FBB74A4775E74 /* Pods-Example-acknowledgements.plist */,
				1AD65E35A3233FBE6F2EFDEB3D43D114 /* Pods-Example-dummy.m */,
				3F3EFEBDE6702DEFDFFF9D5C6DBC3773 /* Pods-Example-frameworks.sh */,
				044AA3E23F71470C9B5F50D44720EA0D /* Pods-Example-resources.sh */,
				15D3FE98E9F2D34863BD3F3597A0485A /* Pods-Example-umbrella.h */,
				EFC5B2E05B58CD826FD55659BF1D7E39 /* Pods-Example.debug.xcconfig */,
				A79AC23D5A157FED70D9C53D844B2319 /* Pods-Example.release.xcconfig */,
			);
			name = "Pods-Example";
			path = "Target Support Files/Pods-Example";
			sourceTree = "<group>";
		};
		2B92976E6807ABE443AC5830D4B70038 /* Support Files */ = {
			isa = PBXGroup;
			children = (
				E52313A46DB033D5051B0511FDE7E312 /* Info.plist */,
				040BB52769DA21F0221DC73C60A58414 /* SwiftSoup.modulemap */,
				A2CDA3DA27509BB5F5F03C4FE9D1857B /* SwiftSoup.xcconfig */,
				F1CF33364F381E41780FF5A8A1140D86 /* SwiftSoup-dummy.m */,
				F4A1DF2422C22D2B30BD2A740908D460 /* SwiftSoup-prefix.pch */,
				BE95549A568350D65757FD8F20C7169C /* SwiftSoup-umbrella.h */,
			);
			name = "Support Files";
			path = "Example/Pods/Target Support Files/SwiftSoup";
			sourceTree = "<group>";
		};
		42E0578B450B9BE1BB3E091B03D845E6 /* Pod */ = {
			isa = PBXGroup;
			children = (
				DAB85DA99B1865620A9A8050D09DBDD0 /* LICENSE */,
				A37522257889F1826110AEF5CC16F9EE /* README.md */,
				401F736C249F61040FDF4931775E1689 /* SwiftSoup.podspec */,
			);
			name = Pod;
			sourceTree = "<group>";
		};
		5E0D919E635D23B70123790B8308F8EF /* iOS */ = {
			isa = PBXGroup;
			children = (
				5A16F4CFC63FAC439D7A04994F579A03 /* Foundation.framework */,
			);
			name = iOS;
			sourceTree = "<group>";
		};
		6A4F6A14E3FB951290E4531728B7A461 /* Targets Support Files */ = {
			isa = PBXGroup;
			children = (
				1B5ECB992A56AE0C70DC72D88BB90B05 /* Pods-Example */,
			);
			name = "Targets Support Files";
			sourceTree = "<group>";
		};
		7DB346D0F39D3F0E887471402A8071AB = {
			isa = PBXGroup;
			children = (
				93A4A3777CF96A4AAC1D13BA6DCCEA73 /* Podfile */,
				AFD211FF6DFC5A18CE6BB36B26F57DFC /* Development Pods */,
				BC3CA7F9E30CC8F7E2DD044DD34432FC /* Frameworks */,
				13A992AD488704011149C146B40281F6 /* Products */,
				6A4F6A14E3FB951290E4531728B7A461 /* Targets Support Files */,
			);
			sourceTree = "<group>";
		};
		AFD211FF6DFC5A18CE6BB36B26F57DFC /* Development Pods */ = {
			isa = PBXGroup;
			children = (
				03526EC27DEC73AAD913469E48CB4A89 /* SwiftSoup */,
			);
			name = "Development Pods";
			sourceTree = "<group>";
		};
		BC3CA7F9E30CC8F7E2DD044DD34432FC /* Frameworks */ = {
			isa = PBXGroup;
			children = (
				5E0D919E635D23B70123790B8308F8EF /* iOS */,
			);
			name = Frameworks;
			sourceTree = "<group>";
		};
/* End PBXGroup section */

/* Begin PBXHeadersBuildPhase section */
		9A4B14C69D99993D95F31C7F1EAC9C77 /* Headers */ = {
			isa = PBXHeadersBuildPhase;
			buildActionMask = 2147483647;
			files = (
				FA2A4991495F667E976EC2268E52FAC1 /* Pods-Example-umbrella.h in Headers */,
			);
			runOnlyForDeploymentPostprocessing = 0;
		};
		D403F8B52AC50B062E11BB89C466519A /* Headers */ = {
			isa = PBXHeadersBuildPhase;
			buildActionMask = 2147483647;
			files = (
				B28638E27D285AD275E624587AF91B7E /* SwiftSoup-umbrella.h in Headers */,
			);
			runOnlyForDeploymentPostprocessing = 0;
		};
/* End PBXHeadersBuildPhase section */

/* Begin PBXNativeTarget section */
		A04649B78738D28FFDB36E77DBC413C2 /* Pods-Example */ = {
			isa = PBXNativeTarget;
			buildConfigurationList = 2BA38E1074D57BE3EC06E1EA4A0E932C /* Build configuration list for PBXNativeTarget "Pods-Example" */;
			buildPhases = (
				9A4B14C69D99993D95F31C7F1EAC9C77 /* Headers */,
				5DD87D463FD6BFBB3AA35307AB6C0F3F /* Sources */,
				BF048C2D341F87A3A37A6EE7D222DA09 /* Frameworks */,
				2CB229476417D47F38CE00E178FC8390 /* Resources */,
			);
			buildRules = (
			);
			dependencies = (
				BCB788106EBF1FFA38596EB9F8076178 /* PBXTargetDependency */,
			);
			name = "Pods-Example";
			productName = "Pods-Example";
			productReference = CDBABC3E473910E134036B27FB3F50C2 /* Pods_Example.framework */;
			productType = "com.apple.product-type.framework";
		};
		A7A2466DAE107B27E9302FDA9A79FC07 /* SwiftSoup */ = {
			isa = PBXNativeTarget;
			buildConfigurationList = 2101FAD49238F67D6E2B9A9F58E2997C /* Build configuration list for PBXNativeTarget "SwiftSoup" */;
			buildPhases = (
				D403F8B52AC50B062E11BB89C466519A /* Headers */,
				7BE38A8EF60FB889099C3C40241E945F /* Sources */,
				48781B2503A68B1DD42EA93694C4C185 /* Frameworks */,
				1E8AAEE71C57C644A277EE8661810E83 /* Resources */,
			);
			buildRules = (
			);
			dependencies = (
			);
			name = SwiftSoup;
			productName = SwiftSoup;
			productReference = E0D11C3B318408DC7CC8F29E96AA944E /* SwiftSoup.framework */;
			productType = "com.apple.product-type.framework";
		};
/* End PBXNativeTarget section */

/* Begin PBXProject section */
		D41D8CD98F00B204E9800998ECF8427E /* Project object */ = {
			isa = PBXProject;
			attributes = {
				LastSwiftUpdateCheck = 0930;
				LastUpgradeCheck = 0930;
				TargetAttributes = {
					A7A2466DAE107B27E9302FDA9A79FC07 = {
						LastSwiftMigration = 1000;
					};
				};
			};
			buildConfigurationList = 2D8E8EC45A3A1A1D94AE762CB5028504 /* Build configuration list for PBXProject "Pods" */;
			compatibilityVersion = "Xcode 3.2";
			developmentRegion = English;
			hasScannedForEncodings = 0;
			knownRegions = (
				en,
			);
			mainGroup = 7DB346D0F39D3F0E887471402A8071AB;
			productRefGroup = 13A992AD488704011149C146B40281F6 /* Products */;
			projectDirPath = "";
			projectRoot = "";
			targets = (
				A04649B78738D28FFDB36E77DBC413C2 /* Pods-Example */,
				A7A2466DAE107B27E9302FDA9A79FC07 /* SwiftSoup */,
			);
		};
/* End PBXProject section */

/* Begin PBXResourcesBuildPhase section */
		1E8AAEE71C57C644A277EE8661810E83 /* Resources */ = {
			isa = PBXResourcesBuildPhase;
			buildActionMask = 2147483647;
			files = (
			);
			runOnlyForDeploymentPostprocessing = 0;
		};
		2CB229476417D47F38CE00E178FC8390 /* Resources */ = {
			isa = PBXResourcesBuildPhase;
			buildActionMask = 2147483647;
			files = (
			);
			runOnlyForDeploymentPostprocessing = 0;
		};
/* End PBXResourcesBuildPhase section */

/* Begin PBXSourcesBuildPhase section */
		5DD87D463FD6BFBB3AA35307AB6C0F3F /* Sources */ = {
			isa = PBXSourcesBuildPhase;
			buildActionMask = 2147483647;
			files = (
				5E3544CB2D5C07837AEA4F4C7D9D87C2 /* Pods-Example-dummy.m in Sources */,
			);
			runOnlyForDeploymentPostprocessing = 0;
		};
		7BE38A8EF60FB889099C3C40241E945F /* Sources */ = {
			isa = PBXSourcesBuildPhase;
			buildActionMask = 2147483647;
			files = (
				C3B9B28682FA9BF0BA89A329D4FE65B6 /* ArrayExt.swift in Sources */,
				EE3046AAE8D038E0C195551AE62C6D51 /* Attribute.swift in Sources */,
				4ACEBAB978D0594B7890866D31B9BE10 /* Attributes.swift in Sources */,
				CE6659282ED80EF040FDA4242C486B7E /* BooleanAttribute.swift in Sources */,
				3225DAD5A15AAEAEA62FAAD38C8593F6 /* CharacterExt.swift in Sources */,
				9DCC72C4794A7775EE38284E1CF8E8AB /* CharacterReader.swift in Sources */,
				B06482557D8D70825BAB5C30F8443647 /* Cleaner.swift in Sources */,
				332406847E428D05A459E838B519A419 /* Collector.swift in Sources */,
				ADBB7895019A9A561F5CF0C565B18281 /* CombiningEvaluator.swift in Sources */,
				DCB5C4E59216DA6304AEB8ABAA938315 /* Comment.swift in Sources */,
				12C5A88FD197FD23DACB92F3669F13FF /* Connection.swift in Sources */,
				1051511EE28F1CE077258DDB64A556DA /* DataNode.swift in Sources */,
				6D70DCD88B6BFBA5785EB9199E35DBEF /* DataUtil.swift in Sources */,
				6AAE813FEE1D958D4B1559B520D6CDC5 /* Document.swift in Sources */,
				4B37AE3BF8B3CC238D0504F72D24DCE3 /* DocumentType.swift in Sources */,
				998B0A65B1B364B8E52ACC1EE6379DAE /* Element.swift in Sources */,
				13457549BA2F485C96E3EB583B8C5247 /* Elements.swift in Sources */,
				A368B657BCE200EDF893FA9CE4441E33 /* Entities.swift in Sources */,
				4FF66D93977E3038324851D4087EBBAA /* Evaluator.swift in Sources */,
				D439E0AD4EC550B3FCC43A36AA6D6CA1 /* Exception.swift in Sources */,
				6E5EA4C18EBB735BE78332A8AA67DBC2 /* FormElement.swift in Sources */,
				6109E1B54292A83D676268EE6B079D29 /* HtmlTreeBuilder.swift in Sources */,
				9462772D27E25E53EB89CCDDA5E33003 /* HtmlTreeBuilderState.swift in Sources */,
				0574CA5BB9B0E5527A07094C128B0BA8 /* HttpStatusException.swift in Sources */,
				BFD75DA5EBFAD1511249A587E942B178 /* Node.swift in Sources */,
				E83673645F86FFB3EC0F10B85D4658AE /* NodeTraversor.swift in Sources */,
				99AD6D0229DA0A3C8055762D34B3B5DB /* NodeVisitor.swift in Sources */,
				20D251621E3A28FCE2559F36940F6FD0 /* OrderedDictionary.swift in Sources */,
				387BA49D8904D8623BB27D45CA7E9BBF /* OrderedSet.swift in Sources */,
				C12875D4065007FB6A0C77B5510FCEA4 /* ParseError.swift in Sources */,
				DF25A3C71029FD5F708F23AB3C554B1D /* ParseErrorList.swift in Sources */,
				F60169C5F3B235D88DC1D3FA718B7050 /* Parser.swift in Sources */,
				0E33317F34EEA6D66597E4CFB5384C08 /* ParseSettings.swift in Sources */,
				34EE84044597FA531A80BF55839BF282 /* Pattern.swift in Sources */,
				64B18B3A2FD98C23CD805B8D69D2009F /* QueryParser.swift in Sources */,
				3240FB1534EDFA8E560279A213768367 /* Selector.swift in Sources */,
				1780EFBCA9257AFA930C5E841683F586 /* SerializationException.swift in Sources */,
				576424964ECBAF1C30C17385018786C8 /* SimpleDictionary.swift in Sources */,
				A2681F2C5BD08937D47C59B9DA09AC47 /* StreamReader.swift in Sources */,
				56C84687168061E4285DD24E8D485255 /* String.swift in Sources */,
				3877DF55D83FF9AD7775E781713A6A0F /* StringBuilder.swift in Sources */,
				B3DBA8830845AD91B54F5903B6D4A9E1 /* StringUtil.swift in Sources */,
				80FF69B3B2E0FDC0152EECF554C8D475 /* StructuralEvaluator.swift in Sources */,
				23A4F6716398849EC3C1E46B0CB4EC90 /* SwiftSoup-dummy.m in Sources */,
				7B532034FA29037B80502F10509749F0 /* SwiftSoup.swift in Sources */,
				E4DF90CAAD9495C9D17FD3CE80DED125 /* Tag.swift in Sources */,
				4CB5AC34F466CCE839C00677BB80629E /* TextNode.swift in Sources */,
				9CA609A9A5832765B223EE4470715F82 /* Token.swift in Sources */,
				A840AE8A0256CAE4174170D4B030EA97 /* Tokeniser.swift in Sources */,
				DB7A5509F98767EB6414649E1CBB66CD /* TokeniserState.swift in Sources */,
				42103F49D5C8F02A7B41AD1790582020 /* TokenQueue.swift in Sources */,
				7F549EA98B3D9A16CF3D515FAEE36F92 /* TreeBuilder.swift in Sources */,
				2744C47422ED09F9189F4B6AEF6CB1D7 /* UnicodeScalar.swift in Sources */,
				48D40AD0907E835D1E3380E49FFA6187 /* Validate.swift in Sources */,
				3F003E9B0588217BFBBDB2258F74276F /* Whitelist.swift in Sources */,
				D18E2AEF1CD072F44B553E3AB48D8611 /* XmlDeclaration.swift in Sources */,
				447EBF3DC8798B836ABC95ACC0A00010 /* XmlTreeBuilder.swift in Sources */,
			);
			runOnlyForDeploymentPostprocessing = 0;
		};
/* End PBXSourcesBuildPhase section */

/* Begin PBXTargetDependency section */
		BCB788106EBF1FFA38596EB9F8076178 /* PBXTargetDependency */ = {
			isa = PBXTargetDependency;
			name = SwiftSoup;
			target = A7A2466DAE107B27E9302FDA9A79FC07 /* SwiftSoup */;
			targetProxy = 2A855484EDEF172548C63B148C5EDCA8 /* PBXContainerItemProxy */;
		};
/* End PBXTargetDependency section */

/* Begin XCBuildConfiguration section */
		30B47B1A7C9067EFF28D5254AC5B6DB0 /* Debug */ = {
			isa = XCBuildConfiguration;
			baseConfigurationReference = EFC5B2E05B58CD826FD55659BF1D7E39 /* Pods-Example.debug.xcconfig */;
			buildSettings = {
				ALWAYS_EMBED_SWIFT_STANDARD_LIBRARIES = NO;
				CLANG_ENABLE_OBJC_WEAK = NO;
				CODE_SIGN_IDENTITY = "";
				"CODE_SIGN_IDENTITY[sdk=appletvos*]" = "";
				"CODE_SIGN_IDENTITY[sdk=iphoneos*]" = "";
				"CODE_SIGN_IDENTITY[sdk=watchos*]" = "";
				CURRENT_PROJECT_VERSION = 1;
				DEFINES_MODULE = YES;
				DYLIB_COMPATIBILITY_VERSION = 1;
				DYLIB_CURRENT_VERSION = 1;
				DYLIB_INSTALL_NAME_BASE = "@rpath";
				INFOPLIST_FILE = "Target Support Files/Pods-Example/Info.plist";
				INSTALL_PATH = "$(LOCAL_LIBRARY_DIR)/Frameworks";
				IPHONEOS_DEPLOYMENT_TARGET = 11.0;
				LD_RUNPATH_SEARCH_PATHS = "$(inherited) @executable_path/Frameworks @loader_path/Frameworks";
				MACH_O_TYPE = staticlib;
				MODULEMAP_FILE = "Target Support Files/Pods-Example/Pods-Example.modulemap";
				OTHER_LDFLAGS = "";
				OTHER_LIBTOOLFLAGS = "";
				PODS_ROOT = "$(SRCROOT)";
				PRODUCT_BUNDLE_IDENTIFIER = "org.cocoapods.${PRODUCT_NAME:rfc1034identifier}";
				PRODUCT_NAME = "$(TARGET_NAME:c99extidentifier)";
				SDKROOT = iphoneos;
				SKIP_INSTALL = YES;
				SWIFT_ACTIVE_COMPILATION_CONDITIONS = DEBUG;
				SWIFT_OPTIMIZATION_LEVEL = "-Onone";
				TARGETED_DEVICE_FAMILY = "1,2";
				VERSIONING_SYSTEM = "apple-generic";
				VERSION_INFO_PREFIX = "";
			};
			name = Debug;
		};
		525411A84B6F27CC02692054F624199D /* Release */ = {
			isa = XCBuildConfiguration;
			baseConfigurationReference = A79AC23D5A157FED70D9C53D844B2319 /* Pods-Example.release.xcconfig */;
			buildSettings = {
				ALWAYS_EMBED_SWIFT_STANDARD_LIBRARIES = NO;
				CLANG_ENABLE_OBJC_WEAK = NO;
				CODE_SIGN_IDENTITY = "";
				"CODE_SIGN_IDENTITY[sdk=appletvos*]" = "";
				"CODE_SIGN_IDENTITY[sdk=iphoneos*]" = "";
				"CODE_SIGN_IDENTITY[sdk=watchos*]" = "";
				CURRENT_PROJECT_VERSION = 1;
				DEFINES_MODULE = YES;
				DYLIB_COMPATIBILITY_VERSION = 1;
				DYLIB_CURRENT_VERSION = 1;
				DYLIB_INSTALL_NAME_BASE = "@rpath";
				INFOPLIST_FILE = "Target Support Files/Pods-Example/Info.plist";
				INSTALL_PATH = "$(LOCAL_LIBRARY_DIR)/Frameworks";
				IPHONEOS_DEPLOYMENT_TARGET = 11.0;
				LD_RUNPATH_SEARCH_PATHS = "$(inherited) @executable_path/Frameworks @loader_path/Frameworks";
				MACH_O_TYPE = staticlib;
				MODULEMAP_FILE = "Target Support Files/Pods-Example/Pods-Example.modulemap";
				OTHER_LDFLAGS = "";
				OTHER_LIBTOOLFLAGS = "";
				PODS_ROOT = "$(SRCROOT)";
				PRODUCT_BUNDLE_IDENTIFIER = "org.cocoapods.${PRODUCT_NAME:rfc1034identifier}";
				PRODUCT_NAME = "$(TARGET_NAME:c99extidentifier)";
				SDKROOT = iphoneos;
				SKIP_INSTALL = YES;
				SWIFT_OPTIMIZATION_LEVEL = "-Owholemodule";
				TARGETED_DEVICE_FAMILY = "1,2";
				VALIDATE_PRODUCT = YES;
				VERSIONING_SYSTEM = "apple-generic";
				VERSION_INFO_PREFIX = "";
			};
			name = Release;
		};
		8C3D32AC054F4DBEE82EB2FD6A303D73 /* Debug */ = {
			isa = XCBuildConfiguration;
			buildSettings = {
				ALWAYS_SEARCH_USER_PATHS = NO;
				CLANG_ANALYZER_NONNULL = YES;
				CLANG_ANALYZER_NUMBER_OBJECT_CONVERSION = YES_AGGRESSIVE;
				CLANG_CXX_LANGUAGE_STANDARD = "gnu++14";
				CLANG_CXX_LIBRARY = "libc++";
				CLANG_ENABLE_MODULES = YES;
				CLANG_ENABLE_OBJC_ARC = YES;
				CLANG_ENABLE_OBJC_WEAK = YES;
				CLANG_WARN_BLOCK_CAPTURE_AUTORELEASING = YES;
				CLANG_WARN_BOOL_CONVERSION = YES;
				CLANG_WARN_COMMA = YES;
				CLANG_WARN_CONSTANT_CONVERSION = YES;
				CLANG_WARN_DEPRECATED_OBJC_IMPLEMENTATIONS = YES;
				CLANG_WARN_DIRECT_OBJC_ISA_USAGE = YES_ERROR;
				CLANG_WARN_DOCUMENTATION_COMMENTS = YES;
				CLANG_WARN_EMPTY_BODY = YES;
				CLANG_WARN_ENUM_CONVERSION = YES;
				CLANG_WARN_INFINITE_RECURSION = YES;
				CLANG_WARN_INT_CONVERSION = YES;
				CLANG_WARN_NON_LITERAL_NULL_CONVERSION = YES;
				CLANG_WARN_OBJC_IMPLICIT_RETAIN_SELF = YES;
				CLANG_WARN_OBJC_LITERAL_CONVERSION = YES;
				CLANG_WARN_OBJC_ROOT_CLASS = YES_ERROR;
				CLANG_WARN_RANGE_LOOP_ANALYSIS = YES;
				CLANG_WARN_STRICT_PROTOTYPES = YES;
				CLANG_WARN_SUSPICIOUS_MOVE = YES;
				CLANG_WARN_UNGUARDED_AVAILABILITY = YES_AGGRESSIVE;
				CLANG_WARN_UNREACHABLE_CODE = YES;
				CLANG_WARN__DUPLICATE_METHOD_MATCH = YES;
				CODE_SIGNING_ALLOWED = NO;
				CODE_SIGNING_REQUIRED = NO;
				COPY_PHASE_STRIP = NO;
				DEBUG_INFORMATION_FORMAT = dwarf;
				ENABLE_STRICT_OBJC_MSGSEND = YES;
				ENABLE_TESTABILITY = YES;
				GCC_C_LANGUAGE_STANDARD = gnu11;
				GCC_DYNAMIC_NO_PIC = NO;
				GCC_NO_COMMON_BLOCKS = YES;
				GCC_OPTIMIZATION_LEVEL = 0;
				GCC_PREPROCESSOR_DEFINITIONS = (
					"POD_CONFIGURATION_DEBUG=1",
					"DEBUG=1",
					"$(inherited)",
				);
				GCC_WARN_64_TO_32_BIT_CONVERSION = YES;
				GCC_WARN_ABOUT_RETURN_TYPE = YES_ERROR;
				GCC_WARN_UNDECLARED_SELECTOR = YES;
				GCC_WARN_UNINITIALIZED_AUTOS = YES_AGGRESSIVE;
				GCC_WARN_UNUSED_FUNCTION = YES;
				GCC_WARN_UNUSED_VARIABLE = YES;
				IPHONEOS_DEPLOYMENT_TARGET = 11.0;
				MTL_ENABLE_DEBUG_INFO = INCLUDE_SOURCE;
				MTL_FAST_MATH = YES;
				ONLY_ACTIVE_ARCH = YES;
				PRODUCT_NAME = "$(TARGET_NAME)";
				STRIP_INSTALLED_PRODUCT = NO;
				SWIFT_ACTIVE_COMPILATION_CONDITIONS = DEBUG;
				SYMROOT = "${SRCROOT}/../build";
			};
			name = Debug;
		};
		9F5C7E4ECF426D77F2E716EE47852142 /* Release */ = {
			isa = XCBuildConfiguration;
			baseConfigurationReference = A2CDA3DA27509BB5F5F03C4FE9D1857B /* SwiftSoup.xcconfig */;
			buildSettings = {
				CODE_SIGN_IDENTITY = "";
				"CODE_SIGN_IDENTITY[sdk=appletvos*]" = "";
				"CODE_SIGN_IDENTITY[sdk=iphoneos*]" = "";
				"CODE_SIGN_IDENTITY[sdk=watchos*]" = "";
				CURRENT_PROJECT_VERSION = 1;
				DEFINES_MODULE = YES;
				DYLIB_COMPATIBILITY_VERSION = 1;
				DYLIB_CURRENT_VERSION = 1;
				DYLIB_INSTALL_NAME_BASE = "@rpath";
				GCC_PREFIX_HEADER = "Target Support Files/SwiftSoup/SwiftSoup-prefix.pch";
				INFOPLIST_FILE = "Target Support Files/SwiftSoup/Info.plist";
				INSTALL_PATH = "$(LOCAL_LIBRARY_DIR)/Frameworks";
				IPHONEOS_DEPLOYMENT_TARGET = 8.0;
				LD_RUNPATH_SEARCH_PATHS = "$(inherited) @executable_path/Frameworks @loader_path/Frameworks";
				MODULEMAP_FILE = "Target Support Files/SwiftSoup/SwiftSoup.modulemap";
				PRODUCT_MODULE_NAME = SwiftSoup;
				PRODUCT_NAME = SwiftSoup;
				SDKROOT = iphoneos;
				SKIP_INSTALL = YES;
				SWIFT_ACTIVE_COMPILATION_CONDITIONS = "$(inherited) ";
				SWIFT_OPTIMIZATION_LEVEL = "-Owholemodule";
				SWIFT_VERSION = 4.2;
				TARGETED_DEVICE_FAMILY = "1,2";
				VALIDATE_PRODUCT = YES;
				VERSIONING_SYSTEM = "apple-generic";
				VERSION_INFO_PREFIX = "";
			};
			name = Release;
		};
		B751CA5B597BFC35A6C0287C65F9E2E1 /* Release */ = {
			isa = XCBuildConfiguration;
			buildSettings = {
				ALWAYS_SEARCH_USER_PATHS = NO;
				CLANG_ANALYZER_NONNULL = YES;
				CLANG_ANALYZER_NUMBER_OBJECT_CONVERSION = YES_AGGRESSIVE;
				CLANG_CXX_LANGUAGE_STANDARD = "gnu++14";
				CLANG_CXX_LIBRARY = "libc++";
				CLANG_ENABLE_MODULES = YES;
				CLANG_ENABLE_OBJC_ARC = YES;
				CLANG_ENABLE_OBJC_WEAK = YES;
				CLANG_WARN_BLOCK_CAPTURE_AUTORELEASING = YES;
				CLANG_WARN_BOOL_CONVERSION = YES;
				CLANG_WARN_COMMA = YES;
				CLANG_WARN_CONSTANT_CONVERSION = YES;
				CLANG_WARN_DEPRECATED_OBJC_IMPLEMENTATIONS = YES;
				CLANG_WARN_DIRECT_OBJC_ISA_USAGE = YES_ERROR;
				CLANG_WARN_DOCUMENTATION_COMMENTS = YES;
				CLANG_WARN_EMPTY_BODY = YES;
				CLANG_WARN_ENUM_CONVERSION = YES;
				CLANG_WARN_INFINITE_RECURSION = YES;
				CLANG_WARN_INT_CONVERSION = YES;
				CLANG_WARN_NON_LITERAL_NULL_CONVERSION = YES;
				CLANG_WARN_OBJC_IMPLICIT_RETAIN_SELF = YES;
				CLANG_WARN_OBJC_LITERAL_CONVERSION = YES;
				CLANG_WARN_OBJC_ROOT_CLASS = YES_ERROR;
				CLANG_WARN_RANGE_LOOP_ANALYSIS = YES;
				CLANG_WARN_STRICT_PROTOTYPES = YES;
				CLANG_WARN_SUSPICIOUS_MOVE = YES;
				CLANG_WARN_UNGUARDED_AVAILABILITY = YES_AGGRESSIVE;
				CLANG_WARN_UNREACHABLE_CODE = YES;
				CLANG_WARN__DUPLICATE_METHOD_MATCH = YES;
				CODE_SIGNING_ALLOWED = NO;
				CODE_SIGNING_REQUIRED = NO;
				COPY_PHASE_STRIP = NO;
				DEBUG_INFORMATION_FORMAT = "dwarf-with-dsym";
				ENABLE_NS_ASSERTIONS = NO;
				ENABLE_STRICT_OBJC_MSGSEND = YES;
				GCC_C_LANGUAGE_STANDARD = gnu11;
				GCC_NO_COMMON_BLOCKS = YES;
				GCC_PREPROCESSOR_DEFINITIONS = (
					"POD_CONFIGURATION_RELEASE=1",
					"$(inherited)",
				);
				GCC_WARN_64_TO_32_BIT_CONVERSION = YES;
				GCC_WARN_ABOUT_RETURN_TYPE = YES_ERROR;
				GCC_WARN_UNDECLARED_SELECTOR = YES;
				GCC_WARN_UNINITIALIZED_AUTOS = YES_AGGRESSIVE;
				GCC_WARN_UNUSED_FUNCTION = YES;
				GCC_WARN_UNUSED_VARIABLE = YES;
				IPHONEOS_DEPLOYMENT_TARGET = 11.0;
				MTL_ENABLE_DEBUG_INFO = NO;
				MTL_FAST_MATH = YES;
				PRODUCT_NAME = "$(TARGET_NAME)";
				STRIP_INSTALLED_PRODUCT = NO;
				SYMROOT = "${SRCROOT}/../build";
			};
			name = Release;
		};
		D48BC6281B191A752BFD7F10469FBB2B /* Debug */ = {
			isa = XCBuildConfiguration;
			baseConfigurationReference = A2CDA3DA27509BB5F5F03C4FE9D1857B /* SwiftSoup.xcconfig */;
			buildSettings = {
				CODE_SIGN_IDENTITY = "";
				"CODE_SIGN_IDENTITY[sdk=appletvos*]" = "";
				"CODE_SIGN_IDENTITY[sdk=iphoneos*]" = "";
				"CODE_SIGN_IDENTITY[sdk=watchos*]" = "";
				CURRENT_PROJECT_VERSION = 1;
				DEFINES_MODULE = YES;
				DYLIB_COMPATIBILITY_VERSION = 1;
				DYLIB_CURRENT_VERSION = 1;
				DYLIB_INSTALL_NAME_BASE = "@rpath";
				GCC_PREFIX_HEADER = "Target Support Files/SwiftSoup/SwiftSoup-prefix.pch";
				INFOPLIST_FILE = "Target Support Files/SwiftSoup/Info.plist";
				INSTALL_PATH = "$(LOCAL_LIBRARY_DIR)/Frameworks";
				IPHONEOS_DEPLOYMENT_TARGET = 8.0;
				LD_RUNPATH_SEARCH_PATHS = "$(inherited) @executable_path/Frameworks @loader_path/Frameworks";
				MODULEMAP_FILE = "Target Support Files/SwiftSoup/SwiftSoup.modulemap";
				PRODUCT_MODULE_NAME = SwiftSoup;
				PRODUCT_NAME = SwiftSoup;
				SDKROOT = iphoneos;
				SKIP_INSTALL = YES;
				SWIFT_ACTIVE_COMPILATION_CONDITIONS = "$(inherited) ";
				SWIFT_OPTIMIZATION_LEVEL = "-Onone";
				SWIFT_VERSION = 4.2;
				TARGETED_DEVICE_FAMILY = "1,2";
				VERSIONING_SYSTEM = "apple-generic";
				VERSION_INFO_PREFIX = "";
			};
			name = Debug;
		};
/* End XCBuildConfiguration section */

/* Begin XCConfigurationList section */
		2101FAD49238F67D6E2B9A9F58E2997C /* Build configuration list for PBXNativeTarget "SwiftSoup" */ = {
			isa = XCConfigurationList;
			buildConfigurations = (
				D48BC6281B191A752BFD7F10469FBB2B /* Debug */,
				9F5C7E4ECF426D77F2E716EE47852142 /* Release */,
			);
			defaultConfigurationIsVisible = 0;
			defaultConfigurationName = Release;
		};
		2BA38E1074D57BE3EC06E1EA4A0E932C /* Build configuration list for PBXNativeTarget "Pods-Example" */ = {
			isa = XCConfigurationList;
			buildConfigurations = (
				30B47B1A7C9067EFF28D5254AC5B6DB0 /* Debug */,
				525411A84B6F27CC02692054F624199D /* Release */,
			);
			defaultConfigurationIsVisible = 0;
			defaultConfigurationName = Release;
		};
		2D8E8EC45A3A1A1D94AE762CB5028504 /* Build configuration list for PBXProject "Pods" */ = {
			isa = XCConfigurationList;
			buildConfigurations = (
				8C3D32AC054F4DBEE82EB2FD6A303D73 /* Debug */,
				B751CA5B597BFC35A6C0287C65F9E2E1 /* Release */,
			);
			defaultConfigurationIsVisible = 0;
			defaultConfigurationName = Release;
		};
/* End XCConfigurationList section */
	};
	rootObject = D41D8CD98F00B204E9800998ECF8427E /* Project object */;
}<|MERGE_RESOLUTION|>--- conflicted
+++ resolved
@@ -7,70 +7,6 @@
 	objects = {
 
 /* Begin PBXBuildFile section */
-<<<<<<< HEAD
-		04D571C75B292075D678B28C69805FE4 /* Document.swift in Sources */ = {isa = PBXBuildFile; fileRef = E30DB82CFA0F3E64CBAB500403B7769E /* Document.swift */; };
-		05B3792770799BD233FD45BCBDC2D7EE /* CharacterExt.swift in Sources */ = {isa = PBXBuildFile; fileRef = 1D00198F422381A8A7DD374B00547E02 /* CharacterExt.swift */; };
-		097D22F42274922A5EACB67EA29FDD3F /* Pods-Example-umbrella.h in Headers */ = {isa = PBXBuildFile; fileRef = 15D3FE98E9F2D34863BD3F3597A0485A /* Pods-Example-umbrella.h */; settings = {ATTRIBUTES = (Public, ); }; };
-		1560F79D82E54401938991CFCC57A52F /* Evaluator.swift in Sources */ = {isa = PBXBuildFile; fileRef = 27838854D1E42BAF56BAB923622832D8 /* Evaluator.swift */; };
-		17B9B582A76D3B016A1F52819E188CA3 /* NodeTraversor.swift in Sources */ = {isa = PBXBuildFile; fileRef = 17E5C93FF9EE1641D17DED20BB5970C2 /* NodeTraversor.swift */; };
-		18B9A139BD6C5E66D16175A6D8461724 /* SwiftSoup-dummy.m in Sources */ = {isa = PBXBuildFile; fileRef = F1CF33364F381E41780FF5A8A1140D86 /* SwiftSoup-dummy.m */; };
-		1A519990E75E4DB744881FA7D8706D1C /* TokenQueue.swift in Sources */ = {isa = PBXBuildFile; fileRef = 8F18C7FC2419456973E76C93F7F9A93D /* TokenQueue.swift */; };
-		254590B491B6A74F2DE78F59A1148D10 /* Connection.swift in Sources */ = {isa = PBXBuildFile; fileRef = 367BAE4DDBBE35865347A6616475E77F /* Connection.swift */; };
-		27192693D9C5CA86BCE26CA96744CBEC /* Foundation.framework in Frameworks */ = {isa = PBXBuildFile; fileRef = 5A16F4CFC63FAC439D7A04994F579A03 /* Foundation.framework */; };
-		29A783DC0B0837C07F54DCCDDDEB162C /* DocumentType.swift in Sources */ = {isa = PBXBuildFile; fileRef = 8E561FAB80A8C0E19709C93F81E348E9 /* DocumentType.swift */; };
-		2BFF7EF2CC31F9B9CB9A1BB2C9420CAB /* TextNode.swift in Sources */ = {isa = PBXBuildFile; fileRef = BD5E68DBF128D1CE5F2423E3DB7DEF54 /* TextNode.swift */; };
-		2D594FC863FAEFDF324475289BE26504 /* Entities.swift in Sources */ = {isa = PBXBuildFile; fileRef = ABAD46BD0D99D6B4ADEF13D0950D0AF7 /* Entities.swift */; };
-		2DF26D26AAAB5A85149ED64AB1D3085C /* Token.swift in Sources */ = {isa = PBXBuildFile; fileRef = 3B96F1AF51D8BF9DAB0F5A468E0DF22D /* Token.swift */; };
-		2FAEE11092CE001E2473735B56CA756E /* SerializationException.swift in Sources */ = {isa = PBXBuildFile; fileRef = 75B995A55E4197A8D3E60088049D7AF8 /* SerializationException.swift */; };
-		301D75C2FB38D50BD41ADA4240FBD776 /* TokeniserState.swift in Sources */ = {isa = PBXBuildFile; fileRef = 2A4E4BE4B152685C47F8312926EE5342 /* TokeniserState.swift */; };
-		3039A339B3EB6397040120A350ECF33E /* StructuralEvaluator.swift in Sources */ = {isa = PBXBuildFile; fileRef = FF77A82C5123D343891A808D3399EFC3 /* StructuralEvaluator.swift */; };
-		3144F947D5A0F52DBF8F9D9B388484A7 /* Pods-Example-dummy.m in Sources */ = {isa = PBXBuildFile; fileRef = 1AD65E35A3233FBE6F2EFDEB3D43D114 /* Pods-Example-dummy.m */; };
-		338A300BD8527BEE79B06D4F6A1498AC /* Comment.swift in Sources */ = {isa = PBXBuildFile; fileRef = D1DC73652B6C6F2D26F2AECA3CD179AC /* Comment.swift */; };
-		35276819023257474273C50ACED24B6A /* BooleanAttribute.swift in Sources */ = {isa = PBXBuildFile; fileRef = BCCF4137EC6439306E7B5519463DF0B4 /* BooleanAttribute.swift */; };
-		3835D9728F61B3647C667EA7D2089264 /* Cleaner.swift in Sources */ = {isa = PBXBuildFile; fileRef = 933B61816814984138F1495687E97AE9 /* Cleaner.swift */; };
-		4E18065D972A004F36720528DBEDE069 /* OrderedSet.swift in Sources */ = {isa = PBXBuildFile; fileRef = 9AC77C3B83FA5313C9F859453B48DAB0 /* OrderedSet.swift */; };
-		692B3F4403F69BD4CEAF410B8C6AC3BA /* DataUtil.swift in Sources */ = {isa = PBXBuildFile; fileRef = AE414CBE85DB3D662DA3CE8264C5F657 /* DataUtil.swift */; };
-		6C5E115DD18AB91391122B2C928CD194 /* Whitelist.swift in Sources */ = {isa = PBXBuildFile; fileRef = F3217259414341C64286D4AE64A2694D /* Whitelist.swift */; };
-		6E481890988D2C1A51941759F18B3316 /* HtmlTreeBuilder.swift in Sources */ = {isa = PBXBuildFile; fileRef = F7400937C1BB7A3B8B74C1E93637BBA0 /* HtmlTreeBuilder.swift */; };
-		74AC994F372A4F373BB15A3B9EDE0652 /* ParseError.swift in Sources */ = {isa = PBXBuildFile; fileRef = 118C1BB34DBEC35136D5B27BE07B13A5 /* ParseError.swift */; };
-		77CBDEC82695C4B098AF51AF03C0D4E6 /* Parser.swift in Sources */ = {isa = PBXBuildFile; fileRef = B0213816CEA2B489C83176F1FFF26A3B /* Parser.swift */; };
-		7B198181BE89D456BAB837614D62FA65 /* DataNode.swift in Sources */ = {isa = PBXBuildFile; fileRef = E7FD539727666230D84948C3013D8AC5 /* DataNode.swift */; };
-		7B64DD134ED3943D208FD74CE1ABD68E /* Exception.swift in Sources */ = {isa = PBXBuildFile; fileRef = D6ECF3515018685BE9B6130DC7E7CE65 /* Exception.swift */; };
-		7F5577A0F967EAD86983B8F362D6CC40 /* Validate.swift in Sources */ = {isa = PBXBuildFile; fileRef = 1BEE02CDCE2DDA110B94D86C545DFAF5 /* Validate.swift */; };
-		871313F994C139B98867B06E068EC35E /* XmlTreeBuilder.swift in Sources */ = {isa = PBXBuildFile; fileRef = EBC347B476BB358AA5931FAD7C06AF92 /* XmlTreeBuilder.swift */; };
-		876BD5D640228576B5D0DA94B88A799B /* OrderedDictionary.swift in Sources */ = {isa = PBXBuildFile; fileRef = 14B873CBA684512754D3A329B8596A9B /* OrderedDictionary.swift */; };
-		886C94442B5C97CDE48F1C108E9BD9F6 /* Elements.swift in Sources */ = {isa = PBXBuildFile; fileRef = 1DF42030130179209C79311F4D486813 /* Elements.swift */; };
-		8BF1321F7653A656D60C57A3E58666F6 /* Selector.swift in Sources */ = {isa = PBXBuildFile; fileRef = 3276990E7D21264C639FD2CDB6B14E41 /* Selector.swift */; };
-		903E0E66FD879C958B45225DDC8C1378 /* CharacterReader.swift in Sources */ = {isa = PBXBuildFile; fileRef = 95166CB8CD8BD2142667580BDFBABBFD /* CharacterReader.swift */; };
-		97F2C866878C71097AAA3C23F5014C47 /* UnicodeScalar.swift in Sources */ = {isa = PBXBuildFile; fileRef = 9BBAA2743782956485DB9AF107FDF57D /* UnicodeScalar.swift */; };
-		9F4D6C8B5A4843B110DEAE3515550382 /* Foundation.framework in Frameworks */ = {isa = PBXBuildFile; fileRef = 5A16F4CFC63FAC439D7A04994F579A03 /* Foundation.framework */; };
-		9F7BA6092EE2579595D9D4CCBE542019 /* StringBuilder.swift in Sources */ = {isa = PBXBuildFile; fileRef = BD07F28CCB74E1228FC97822C76FD57A /* StringBuilder.swift */; };
-		A2582314AC8785B5D77B923924936132 /* Pattern.swift in Sources */ = {isa = PBXBuildFile; fileRef = 3F1FEBB5C18165F9C0648089DD43DD28 /* Pattern.swift */; };
-		A2D3EF5E3F4637F527676A457E8A13E5 /* String.swift in Sources */ = {isa = PBXBuildFile; fileRef = FF37A2F792B23D96A64709AFE26A1891 /* String.swift */; };
-		A620CA1582D5C6568273CD0F7998AB71 /* SwiftSoup.swift in Sources */ = {isa = PBXBuildFile; fileRef = 65CA78269454B0B19CC5A33720274173 /* SwiftSoup.swift */; };
-		A828A0BE57313FF1676D7C60010E1F1F /* ParseSettings.swift in Sources */ = {isa = PBXBuildFile; fileRef = B277E44E8ED21DE149C08A6A2E113DB4 /* ParseSettings.swift */; };
-		A905C5739A444E44D7D3F7D731BCB19B /* SimpleDictionary.swift in Sources */ = {isa = PBXBuildFile; fileRef = BC9208437A8294EDAF4224C1695C7B5D /* SimpleDictionary.swift */; };
-		AC01FC228024ED6CD428D2932A348477 /* Tag.swift in Sources */ = {isa = PBXBuildFile; fileRef = 931C0F16E9B1DEE312D82DE6640ED942 /* Tag.swift */; };
-		B0E42CEE7B85A7172DC3A826F6F53CB3 /* Tokeniser.swift in Sources */ = {isa = PBXBuildFile; fileRef = A4B876BE8A6233C52A0D421BFBD11468 /* Tokeniser.swift */; };
-		B4E67BD9ED7E35E23924237BF00FA43C /* QueryParser.swift in Sources */ = {isa = PBXBuildFile; fileRef = FBDFC74180C155A04466B1ADD276AB66 /* QueryParser.swift */; };
-		B53732037A4BF0F72ECDD945AE71D694 /* CombiningEvaluator.swift in Sources */ = {isa = PBXBuildFile; fileRef = B7988482785077542A40F1A0F3E4D5F9 /* CombiningEvaluator.swift */; };
-		B636BB87BFBF8CFC79E05A781F34C573 /* StreamReader.swift in Sources */ = {isa = PBXBuildFile; fileRef = 3192DA0AA2A27E11DD73A39BB089AE49 /* StreamReader.swift */; };
-		B6728ACC67753E9F92376B4D782E9EF0 /* FormElement.swift in Sources */ = {isa = PBXBuildFile; fileRef = 384955A657C32B2467D065E106084289 /* FormElement.swift */; };
-		B68E78C97ADA35DF8CEB7C25E991ECF9 /* Collector.swift in Sources */ = {isa = PBXBuildFile; fileRef = 763CAE58C083009786E0F7248F437DD3 /* Collector.swift */; };
-		C7BCFAE8DEDC85B79D61C719AA10483F /* Attributes.swift in Sources */ = {isa = PBXBuildFile; fileRef = 2EA7506B15C1E4D38000143613A73D3C /* Attributes.swift */; };
-		CB5223EB92ADFDBAE6EAC773A9D99861 /* TreeBuilder.swift in Sources */ = {isa = PBXBuildFile; fileRef = F97C307DCB370229E58D680D8790F897 /* TreeBuilder.swift */; };
-		CB8D749057B9934B35EC97F6257700CC /* NodeVisitor.swift in Sources */ = {isa = PBXBuildFile; fileRef = B66180056367003D268B2DA14EB264A3 /* NodeVisitor.swift */; };
-		CBD5C86C642E8D081E88325049A57775 /* Attribute.swift in Sources */ = {isa = PBXBuildFile; fileRef = 6692FFC1EE366CC3647DEFA82C076FC7 /* Attribute.swift */; };
-		D1A2AD680BD435800A296E3D76819EE3 /* Node.swift in Sources */ = {isa = PBXBuildFile; fileRef = D79D84C06FA27B2D170741431BA391FC /* Node.swift */; };
-		E235A53317B8B83C29F7FE29094D5F11 /* XmlDeclaration.swift in Sources */ = {isa = PBXBuildFile; fileRef = 496EF8DB8AF948D4BA5F82682A46A40F /* XmlDeclaration.swift */; };
-		E58E608CA9E05DC5D413002A322B814E /* HttpStatusException.swift in Sources */ = {isa = PBXBuildFile; fileRef = DF987B4177245B8924FAA524CAEE0340 /* HttpStatusException.swift */; };
-		E736F88B72EDAE0750BA60983B9BED1C /* HtmlTreeBuilderState.swift in Sources */ = {isa = PBXBuildFile; fileRef = 5FE96BCEF11D43E684980C5F8DCB3BFF /* HtmlTreeBuilderState.swift */; };
-		EBDFBECAF8C2923BDD5E3D5137BE484D /* ArrayExt.swift in Sources */ = {isa = PBXBuildFile; fileRef = 8C0099D03995DD95A89D07E23D748EE0 /* ArrayExt.swift */; };
-		EE9B8C648BA3FFA1272EAB85757AC38F /* Element.swift in Sources */ = {isa = PBXBuildFile; fileRef = E3C683DA83FFE616388802033CC67E79 /* Element.swift */; };
-		F41419AC8735C0B620900A7C5D939624 /* SwiftSoup-umbrella.h in Headers */ = {isa = PBXBuildFile; fileRef = BE95549A568350D65757FD8F20C7169C /* SwiftSoup-umbrella.h */; settings = {ATTRIBUTES = (Public, ); }; };
-		F6D173FF5AB0868D3980B2A74575D83A /* StringUtil.swift in Sources */ = {isa = PBXBuildFile; fileRef = CC0BCB3A37DB1DC063E6908C841EA604 /* StringUtil.swift */; };
-		FF6438223708310025A08A4DE462F71A /* ParseErrorList.swift in Sources */ = {isa = PBXBuildFile; fileRef = E9478F820845554F95812DC7CEA0265A /* ParseErrorList.swift */; };
-=======
 		0574CA5BB9B0E5527A07094C128B0BA8 /* HttpStatusException.swift in Sources */ = {isa = PBXBuildFile; fileRef = DF987B4177245B8924FAA524CAEE0340 /* HttpStatusException.swift */; };
 		0E33317F34EEA6D66597E4CFB5384C08 /* ParseSettings.swift in Sources */ = {isa = PBXBuildFile; fileRef = B277E44E8ED21DE149C08A6A2E113DB4 /* ParseSettings.swift */; };
 		1051511EE28F1CE077258DDB64A556DA /* DataNode.swift in Sources */ = {isa = PBXBuildFile; fileRef = E7FD539727666230D84948C3013D8AC5 /* DataNode.swift */; };
@@ -133,7 +69,6 @@
 		EE3046AAE8D038E0C195551AE62C6D51 /* Attribute.swift in Sources */ = {isa = PBXBuildFile; fileRef = 6692FFC1EE366CC3647DEFA82C076FC7 /* Attribute.swift */; };
 		F60169C5F3B235D88DC1D3FA718B7050 /* Parser.swift in Sources */ = {isa = PBXBuildFile; fileRef = B0213816CEA2B489C83176F1FFF26A3B /* Parser.swift */; };
 		FA2A4991495F667E976EC2268E52FAC1 /* Pods-Example-umbrella.h in Headers */ = {isa = PBXBuildFile; fileRef = 15D3FE98E9F2D34863BD3F3597A0485A /* Pods-Example-umbrella.h */; settings = {ATTRIBUTES = (Public, ); }; };
->>>>>>> 2e949db3
 /* End PBXBuildFile section */
 
 /* Begin PBXContainerItemProxy section */
@@ -233,11 +168,7 @@
 			isa = PBXFrameworksBuildPhase;
 			buildActionMask = 2147483647;
 			files = (
-<<<<<<< HEAD
-				27192693D9C5CA86BCE26CA96744CBEC /* Foundation.framework in Frameworks */,
-=======
 				B0BE66E75D0AAE21C8F03362A62EA2D2 /* Foundation.framework in Frameworks */,
->>>>>>> 2e949db3
 			);
 			runOnlyForDeploymentPostprocessing = 0;
 		};
@@ -245,11 +176,7 @@
 			isa = PBXFrameworksBuildPhase;
 			buildActionMask = 2147483647;
 			files = (
-<<<<<<< HEAD
-				9F4D6C8B5A4843B110DEAE3515550382 /* Foundation.framework in Frameworks */,
-=======
 				AC7819536A00BCEB57DAE4B960952967 /* Foundation.framework in Frameworks */,
->>>>>>> 2e949db3
 			);
 			runOnlyForDeploymentPostprocessing = 0;
 		};
