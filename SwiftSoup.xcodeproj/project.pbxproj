// !$*UTF8*$!
{
	archiveVersion = 1;
	classes = {
	};
	objectVersion = 46;
	objects = {

/* Begin PBXBuildFile section */
		8C19C82F1DB7E5D200B8FC22 /* Tokeniser.swift in Sources */ = {isa = PBXBuildFile; fileRef = 8C19C82E1DB7E5D200B8FC22 /* Tokeniser.swift */; };
		8C19C8311DB7E8CD00B8FC22 /* ParseError.swift in Sources */ = {isa = PBXBuildFile; fileRef = 8C19C8301DB7E8CD00B8FC22 /* ParseError.swift */; };
		8C19C8331DB7ECB700B8FC22 /* ParseErrorList.swift in Sources */ = {isa = PBXBuildFile; fileRef = 8C19C8321DB7ECB700B8FC22 /* ParseErrorList.swift */; };
		8C246B531DD7396200B31DA7 /* OrderedSet.swift in Sources */ = {isa = PBXBuildFile; fileRef = 8C246B521DD7396200B31DA7 /* OrderedSet.swift */; };
		8C3617C11DBAC2AE00E00CFE /* Selector.swift in Sources */ = {isa = PBXBuildFile; fileRef = 8C3617C01DBAC2AE00E00CFE /* Selector.swift */; };
		8C5B31C41DC3F2E900D2F649 /* HtmlTreeBuilder.swift in Sources */ = {isa = PBXBuildFile; fileRef = 8C6239C51DBE910B0024F42D /* HtmlTreeBuilder.swift */; };
		8C5B31C51DC3F2F000D2F649 /* HtmlTreeBuilderState.swift in Sources */ = {isa = PBXBuildFile; fileRef = 8C6239C31DBE90740024F42D /* HtmlTreeBuilderState.swift */; };
		8C5B31C61DC3F2F600D2F649 /* XmlTreeBuilder.swift in Sources */ = {isa = PBXBuildFile; fileRef = 8CC2FD801DB1176A002CB469 /* XmlTreeBuilder.swift */; };
		8C6239C21DBE76D40024F42D /* TreeBuilder.swift in Sources */ = {isa = PBXBuildFile; fileRef = 8C6239C11DBE76D40024F42D /* TreeBuilder.swift */; };
		8C73DB4B1DDA605900233A68 /* UnicodeScalar.swift in Sources */ = {isa = PBXBuildFile; fileRef = 8C73DB4A1DDA605900233A68 /* UnicodeScalar.swift */; };
		8C74BC5A1E7AE5E5000032AF /* CleanerTest.swift in Sources */ = {isa = PBXBuildFile; fileRef = 8C74BC591E7AE5E5000032AF /* CleanerTest.swift */; };
		8C7D44D81DB018D500A815E0 /* TokenQueue.swift in Sources */ = {isa = PBXBuildFile; fileRef = 8C7D44D71DB018D500A815E0 /* TokenQueue.swift */; };
		8C8062901DB9560C0064EC33 /* Elements.swift in Sources */ = {isa = PBXBuildFile; fileRef = 8C80628F1DB9560C0064EC33 /* Elements.swift */; };
		8C84C43D1DB516C700D63B0D /* NodeTraversor.swift in Sources */ = {isa = PBXBuildFile; fileRef = 8C84C43C1DB516C700D63B0D /* NodeTraversor.swift */; };
		8C89785C1DBCBC5600B1C024 /* StructuralEvaluator.swift in Sources */ = {isa = PBXBuildFile; fileRef = 8C89785B1DBCBC5600B1C024 /* StructuralEvaluator.swift */; };
		8C89785E1DBCDB0D00B1C024 /* CombiningEvaluator.swift in Sources */ = {isa = PBXBuildFile; fileRef = 8C89785D1DBCDB0D00B1C024 /* CombiningEvaluator.swift */; };
		8C9380121DC6945B0014DAD6 /* SimpleDictionary.swift in Sources */ = {isa = PBXBuildFile; fileRef = 8C9380111DC6945B0014DAD6 /* SimpleDictionary.swift */; };
		8C9651A81DBC16D800FCB4C2 /* Comment.swift in Sources */ = {isa = PBXBuildFile; fileRef = 8C9651A71DBC16D800FCB4C2 /* Comment.swift */; };
		8C9651AA1DBC2B6B00FCB4C2 /* QueryParser.swift in Sources */ = {isa = PBXBuildFile; fileRef = 8C9651A91DBC2B6B00FCB4C2 /* QueryParser.swift */; };
		8CA209871DB3A38E00A9EC9D /* NodeVisitor.swift in Sources */ = {isa = PBXBuildFile; fileRef = 8CA209861DB3A38E00A9EC9D /* NodeVisitor.swift */; };
		8CA859611DB69481006B8148 /* Token.swift in Sources */ = {isa = PBXBuildFile; fileRef = 8CA859601DB69481006B8148 /* Token.swift */; };
		8CC1422F1E092E89002F536D /* AttributeParseTest.swift in Sources */ = {isa = PBXBuildFile; fileRef = 8CC142171E092E89002F536D /* AttributeParseTest.swift */; };
		8CC142301E092E89002F536D /* AttributesTest.swift in Sources */ = {isa = PBXBuildFile; fileRef = 8CC142181E092E89002F536D /* AttributesTest.swift */; };
		8CC142311E092E89002F536D /* AttributeTest.swift in Sources */ = {isa = PBXBuildFile; fileRef = 8CC142191E092E89002F536D /* AttributeTest.swift */; };
		8CC142321E092E89002F536D /* BuildEntities.swift in Sources */ = {isa = PBXBuildFile; fileRef = 8CC1421A1E092E89002F536D /* BuildEntities.swift */; };
		8CC142331E092E89002F536D /* CharacterReaderTest.swift in Sources */ = {isa = PBXBuildFile; fileRef = 8CC1421B1E092E89002F536D /* CharacterReaderTest.swift */; };
		8CC142341E092E89002F536D /* CssTest.swift in Sources */ = {isa = PBXBuildFile; fileRef = 8CC1421C1E092E89002F536D /* CssTest.swift */; };
		8CC142351E092E89002F536D /* DocumentTest.swift in Sources */ = {isa = PBXBuildFile; fileRef = 8CC1421D1E092E89002F536D /* DocumentTest.swift */; };
		8CC142361E092E89002F536D /* DocumentTypeTest.swift in Sources */ = {isa = PBXBuildFile; fileRef = 8CC1421E1E092E89002F536D /* DocumentTypeTest.swift */; };
		8CC142371E092E89002F536D /* ElementsTest.swift in Sources */ = {isa = PBXBuildFile; fileRef = 8CC1421F1E092E89002F536D /* ElementsTest.swift */; };
		8CC142381E092E89002F536D /* ElementTest.swift in Sources */ = {isa = PBXBuildFile; fileRef = 8CC142201E092E89002F536D /* ElementTest.swift */; };
		8CC142391E092E89002F536D /* EntitiesTest.swift in Sources */ = {isa = PBXBuildFile; fileRef = 8CC142211E092E89002F536D /* EntitiesTest.swift */; };
		8CC1423A1E092E89002F536D /* FormElementTest.swift in Sources */ = {isa = PBXBuildFile; fileRef = 8CC142221E092E89002F536D /* FormElementTest.swift */; };
		8CC1423B1E092E89002F536D /* HtmlParserTest.swift in Sources */ = {isa = PBXBuildFile; fileRef = 8CC142231E092E89002F536D /* HtmlParserTest.swift */; };
		8CC1423C1E092E89002F536D /* NodeTest.swift in Sources */ = {isa = PBXBuildFile; fileRef = 8CC142241E092E89002F536D /* NodeTest.swift */; };
		8CC1423D1E092E89002F536D /* ParseSettingsTest.swift in Sources */ = {isa = PBXBuildFile; fileRef = 8CC142251E092E89002F536D /* ParseSettingsTest.swift */; };
		8CC1423E1E092E89002F536D /* QueryParserTest.swift in Sources */ = {isa = PBXBuildFile; fileRef = 8CC142261E092E89002F536D /* QueryParserTest.swift */; };
		8CC1423F1E092E89002F536D /* SelectorTest.swift in Sources */ = {isa = PBXBuildFile; fileRef = 8CC142271E092E89002F536D /* SelectorTest.swift */; };
		8CC142401E092E89002F536D /* StringUtilTest.swift in Sources */ = {isa = PBXBuildFile; fileRef = 8CC142281E092E89002F536D /* StringUtilTest.swift */; };
		8CC142411E092E89002F536D /* SwiftSoupTests.swift in Sources */ = {isa = PBXBuildFile; fileRef = 8CC142291E092E89002F536D /* SwiftSoupTests.swift */; };
		8CC142421E092E89002F536D /* TagTest.swift in Sources */ = {isa = PBXBuildFile; fileRef = 8CC1422A1E092E89002F536D /* TagTest.swift */; };
		8CC142431E092E89002F536D /* TextNodeTest.swift in Sources */ = {isa = PBXBuildFile; fileRef = 8CC1422B1E092E89002F536D /* TextNodeTest.swift */; };
		8CC142441E092E89002F536D /* TextUtil.swift in Sources */ = {isa = PBXBuildFile; fileRef = 8CC1422C1E092E89002F536D /* TextUtil.swift */; };
		8CC142451E092E89002F536D /* TokenQueueTest.swift in Sources */ = {isa = PBXBuildFile; fileRef = 8CC1422D1E092E89002F536D /* TokenQueueTest.swift */; };
		8CC142461E092E89002F536D /* XmlTreeBuilderTest.swift in Sources */ = {isa = PBXBuildFile; fileRef = 8CC1422E1E092E89002F536D /* XmlTreeBuilderTest.swift */; };
		8CC2FD851DB11B64002CB469 /* ParseSettings.swift in Sources */ = {isa = PBXBuildFile; fileRef = 8CC2FD841DB11B64002CB469 /* ParseSettings.swift */; };
		8CC2FD8D1DB12382002CB469 /* Whitelist.swift in Sources */ = {isa = PBXBuildFile; fileRef = 8CC2FD8C1DB12382002CB469 /* Whitelist.swift */; };
		8CD48F1F1DBB6B5100D1D88F /* Collector.swift in Sources */ = {isa = PBXBuildFile; fileRef = 8CD48F1E1DBB6B5100D1D88F /* Collector.swift */; };
		8CD48F211DBB6D2F00D1D88F /* Evaluator.swift in Sources */ = {isa = PBXBuildFile; fileRef = 8CD48F201DBB6D2F00D1D88F /* Evaluator.swift */; };
		8CD4E8F01E12B0FF0039B951 /* Pattern.swift in Sources */ = {isa = PBXBuildFile; fileRef = 8CE418541DAA568600240B42 /* Pattern.swift */; };
		8CD4E8F21E12E2670039B951 /* PlatformTypes.swift in Sources */ = {isa = PBXBuildFile; fileRef = 8CD4E8F11E12E2670039B951 /* PlatformTypes.swift */; };
		8CD500DE1DAEC9FF002270FC /* TokeniserState.swift in Sources */ = {isa = PBXBuildFile; fileRef = 8CD500DD1DAEC9FF002270FC /* TokeniserState.swift */; };
		8CE2D93F1DB2796C00C7BDE3 /* Cleaner.swift in Sources */ = {isa = PBXBuildFile; fileRef = 8CE2D93E1DB2796C00C7BDE3 /* Cleaner.swift */; };
		8CE2D9411DB27CAD00C7BDE3 /* Tag.swift in Sources */ = {isa = PBXBuildFile; fileRef = 8CE2D9401DB27CAD00C7BDE3 /* Tag.swift */; };
		8CE418201DAA54A900240B42 /* SwiftSoup.framework in Frameworks */ = {isa = PBXBuildFile; fileRef = 8CE418161DAA54A900240B42 /* SwiftSoup.framework */; };
		8CE418271DAA54A900240B42 /* SwiftSoup.h in Headers */ = {isa = PBXBuildFile; fileRef = 8CE418191DAA54A900240B42 /* SwiftSoup.h */; settings = {ATTRIBUTES = (Public, ); }; };
		8CE418591DAA568600240B42 /* Connection.swift in Sources */ = {isa = PBXBuildFile; fileRef = 8CE418301DAA568600240B42 /* Connection.swift */; };
		8CE4185A1DAA568600240B42 /* DataUtil.swift in Sources */ = {isa = PBXBuildFile; fileRef = 8CE418321DAA568600240B42 /* DataUtil.swift */; };
		8CE4185B1DAA568600240B42 /* Exception.swift in Sources */ = {isa = PBXBuildFile; fileRef = 8CE418331DAA568600240B42 /* Exception.swift */; };
		8CE4185D1DAA568600240B42 /* StringBuilder.swift in Sources */ = {isa = PBXBuildFile; fileRef = 8CE418351DAA568600240B42 /* StringBuilder.swift */; };
		8CE4185F1DAA568600240B42 /* StringUtil.swift in Sources */ = {isa = PBXBuildFile; fileRef = 8CE418371DAA568600240B42 /* StringUtil.swift */; };
		8CE418601DAA568600240B42 /* Validate.swift in Sources */ = {isa = PBXBuildFile; fileRef = 8CE418381DAA568600240B42 /* Validate.swift */; };
		8CE418611DAA568600240B42 /* HttpStatusException.swift in Sources */ = {isa = PBXBuildFile; fileRef = 8CE418391DAA568600240B42 /* HttpStatusException.swift */; };
		8CE418621DAA568600240B42 /* Attribute.swift in Sources */ = {isa = PBXBuildFile; fileRef = 8CE4183B1DAA568600240B42 /* Attribute.swift */; };
		8CE418631DAA568600240B42 /* Attributes.swift in Sources */ = {isa = PBXBuildFile; fileRef = 8CE4183C1DAA568600240B42 /* Attributes.swift */; };
		8CE418641DAA568600240B42 /* BooleanAttribute.swift in Sources */ = {isa = PBXBuildFile; fileRef = 8CE4183D1DAA568600240B42 /* BooleanAttribute.swift */; };
		8CE418651DAA568600240B42 /* DataNode.swift in Sources */ = {isa = PBXBuildFile; fileRef = 8CE4183E1DAA568600240B42 /* DataNode.swift */; };
		8CE418661DAA568600240B42 /* Document.swift in Sources */ = {isa = PBXBuildFile; fileRef = 8CE4183F1DAA568600240B42 /* Document.swift */; };
		8CE418671DAA568600240B42 /* DocumentType.swift in Sources */ = {isa = PBXBuildFile; fileRef = 8CE418401DAA568600240B42 /* DocumentType.swift */; };
		8CE418681DAA568600240B42 /* Element.swift in Sources */ = {isa = PBXBuildFile; fileRef = 8CE418411DAA568600240B42 /* Element.swift */; };
		8CE4186C1DAA568600240B42 /* Entities.swift in Sources */ = {isa = PBXBuildFile; fileRef = 8CE418451DAA568600240B42 /* Entities.swift */; };
		8CE4186D1DAA568700240B42 /* FormElement.swift in Sources */ = {isa = PBXBuildFile; fileRef = 8CE418461DAA568600240B42 /* FormElement.swift */; };
		8CE4186E1DAA568700240B42 /* Node.swift in Sources */ = {isa = PBXBuildFile; fileRef = 8CE418471DAA568600240B42 /* Node.swift */; };
		8CE4186F1DAA568700240B42 /* TextNode.swift in Sources */ = {isa = PBXBuildFile; fileRef = 8CE418481DAA568600240B42 /* TextNode.swift */; };
		8CE418701DAA568700240B42 /* XmlDeclaration.swift in Sources */ = {isa = PBXBuildFile; fileRef = 8CE418491DAA568600240B42 /* XmlDeclaration.swift */; };
		8CE418711DAA568700240B42 /* Parser.swift in Sources */ = {isa = PBXBuildFile; fileRef = 8CE4184B1DAA568600240B42 /* Parser.swift */; };
		8CE418721DAA568700240B42 /* SerializationException.swift in Sources */ = {isa = PBXBuildFile; fileRef = 8CE4184E1DAA568600240B42 /* SerializationException.swift */; };
		8CE418731DAA568700240B42 /* ArrayExt.swift in Sources */ = {isa = PBXBuildFile; fileRef = 8CE418501DAA568600240B42 /* ArrayExt.swift */; };
		8CE418741DAA568700240B42 /* CharacterExt.swift in Sources */ = {isa = PBXBuildFile; fileRef = 8CE418511DAA568600240B42 /* CharacterExt.swift */; };
		8CE418761DAA568700240B42 /* OrderedDictionary.swift in Sources */ = {isa = PBXBuildFile; fileRef = 8CE418531DAA568600240B42 /* OrderedDictionary.swift */; };
		8CE418781DAA568700240B42 /* StreamReader.swift in Sources */ = {isa = PBXBuildFile; fileRef = 8CE418551DAA568600240B42 /* StreamReader.swift */; };
		8CE4187A1DAA568700240B42 /* SwiftSoup.swift in Sources */ = {isa = PBXBuildFile; fileRef = 8CE418571DAA568600240B42 /* SwiftSoup.swift */; };
		8CEA29591DAC112B0064A341 /* CharacterReader.swift in Sources */ = {isa = PBXBuildFile; fileRef = 8CEA29581DAC112B0064A341 /* CharacterReader.swift */; };
		8CEA295B1DAC23820064A341 /* String.swift in Sources */ = {isa = PBXBuildFile; fileRef = 8CEA295A1DAC23820064A341 /* String.swift */; };
/* End PBXBuildFile section */

/* Begin PBXContainerItemProxy section */
		8CE418211DAA54A900240B42 /* PBXContainerItemProxy */ = {
			isa = PBXContainerItemProxy;
			containerPortal = 8CE4180D1DAA54A900240B42 /* Project object */;
			proxyType = 1;
			remoteGlobalIDString = 8CE418151DAA54A900240B42;
			remoteInfo = SwiftSoup;
		};
/* End PBXContainerItemProxy section */

/* Begin PBXFileReference section */
		8C19C82E1DB7E5D200B8FC22 /* Tokeniser.swift */ = {isa = PBXFileReference; fileEncoding = 4; lastKnownFileType = sourcecode.swift; path = Tokeniser.swift; sourceTree = "<group>"; };
		8C19C8301DB7E8CD00B8FC22 /* ParseError.swift */ = {isa = PBXFileReference; fileEncoding = 4; lastKnownFileType = sourcecode.swift; path = ParseError.swift; sourceTree = "<group>"; };
		8C19C8321DB7ECB700B8FC22 /* ParseErrorList.swift */ = {isa = PBXFileReference; fileEncoding = 4; lastKnownFileType = sourcecode.swift; path = ParseErrorList.swift; sourceTree = "<group>"; };
		8C246B521DD7396200B31DA7 /* OrderedSet.swift */ = {isa = PBXFileReference; fileEncoding = 4; lastKnownFileType = sourcecode.swift; path = OrderedSet.swift; sourceTree = "<group>"; };
		8C3617C01DBAC2AE00E00CFE /* Selector.swift */ = {isa = PBXFileReference; fileEncoding = 4; lastKnownFileType = sourcecode.swift; path = Selector.swift; sourceTree = "<group>"; };
<<<<<<< HEAD
		8C55AE181E2904BB00DF7A9F /* CleanerTest.swift */ = {isa = PBXFileReference; fileEncoding = 4; lastKnownFileType = sourcecode.swift; name = CleanerTest.swift; path = SwiftSoupTests/CleanerTest.swift; sourceTree = "<group>"; };
=======
>>>>>>> dd707dba
		8C6239C11DBE76D40024F42D /* TreeBuilder.swift */ = {isa = PBXFileReference; fileEncoding = 4; lastKnownFileType = sourcecode.swift; path = TreeBuilder.swift; sourceTree = "<group>"; };
		8C6239C31DBE90740024F42D /* HtmlTreeBuilderState.swift */ = {isa = PBXFileReference; fileEncoding = 4; lastKnownFileType = sourcecode.swift; path = HtmlTreeBuilderState.swift; sourceTree = "<group>"; };
		8C6239C51DBE910B0024F42D /* HtmlTreeBuilder.swift */ = {isa = PBXFileReference; fileEncoding = 4; lastKnownFileType = sourcecode.swift; path = HtmlTreeBuilder.swift; sourceTree = "<group>"; };
		8C73DB4A1DDA605900233A68 /* UnicodeScalar.swift */ = {isa = PBXFileReference; fileEncoding = 4; lastKnownFileType = sourcecode.swift; path = UnicodeScalar.swift; sourceTree = "<group>"; };
		8C74BC591E7AE5E5000032AF /* CleanerTest.swift */ = {isa = PBXFileReference; fileEncoding = 4; lastKnownFileType = sourcecode.swift; name = CleanerTest.swift; path = SwiftSoupTests/CleanerTest.swift; sourceTree = "<group>"; };
		8C7D44D71DB018D500A815E0 /* TokenQueue.swift */ = {isa = PBXFileReference; fileEncoding = 4; lastKnownFileType = sourcecode.swift; path = TokenQueue.swift; sourceTree = "<group>"; };
		8C80628F1DB9560C0064EC33 /* Elements.swift */ = {isa = PBXFileReference; fileEncoding = 4; lastKnownFileType = sourcecode.swift; path = Elements.swift; sourceTree = "<group>"; };
		8C84C43C1DB516C700D63B0D /* NodeTraversor.swift */ = {isa = PBXFileReference; fileEncoding = 4; lastKnownFileType = sourcecode.swift; path = NodeTraversor.swift; sourceTree = "<group>"; };
		8C89785B1DBCBC5600B1C024 /* StructuralEvaluator.swift */ = {isa = PBXFileReference; fileEncoding = 4; lastKnownFileType = sourcecode.swift; path = StructuralEvaluator.swift; sourceTree = "<group>"; };
		8C89785D1DBCDB0D00B1C024 /* CombiningEvaluator.swift */ = {isa = PBXFileReference; fileEncoding = 4; lastKnownFileType = sourcecode.swift; path = CombiningEvaluator.swift; sourceTree = "<group>"; };
		8C9380111DC6945B0014DAD6 /* SimpleDictionary.swift */ = {isa = PBXFileReference; fileEncoding = 4; lastKnownFileType = sourcecode.swift; path = SimpleDictionary.swift; sourceTree = "<group>"; };
		8C9651A71DBC16D800FCB4C2 /* Comment.swift */ = {isa = PBXFileReference; fileEncoding = 4; lastKnownFileType = sourcecode.swift; path = Comment.swift; sourceTree = "<group>"; };
		8C9651A91DBC2B6B00FCB4C2 /* QueryParser.swift */ = {isa = PBXFileReference; fileEncoding = 4; lastKnownFileType = sourcecode.swift; path = QueryParser.swift; sourceTree = "<group>"; };
		8CA209861DB3A38E00A9EC9D /* NodeVisitor.swift */ = {isa = PBXFileReference; fileEncoding = 4; lastKnownFileType = sourcecode.swift; path = NodeVisitor.swift; sourceTree = "<group>"; };
		8CA859601DB69481006B8148 /* Token.swift */ = {isa = PBXFileReference; fileEncoding = 4; lastKnownFileType = sourcecode.swift; path = Token.swift; sourceTree = "<group>"; };
		8CC142171E092E89002F536D /* AttributeParseTest.swift */ = {isa = PBXFileReference; fileEncoding = 4; lastKnownFileType = sourcecode.swift; name = AttributeParseTest.swift; path = SwiftSoupTests/AttributeParseTest.swift; sourceTree = "<group>"; };
		8CC142181E092E89002F536D /* AttributesTest.swift */ = {isa = PBXFileReference; fileEncoding = 4; lastKnownFileType = sourcecode.swift; name = AttributesTest.swift; path = SwiftSoupTests/AttributesTest.swift; sourceTree = "<group>"; };
		8CC142191E092E89002F536D /* AttributeTest.swift */ = {isa = PBXFileReference; fileEncoding = 4; lastKnownFileType = sourcecode.swift; name = AttributeTest.swift; path = SwiftSoupTests/AttributeTest.swift; sourceTree = "<group>"; };
		8CC1421A1E092E89002F536D /* BuildEntities.swift */ = {isa = PBXFileReference; fileEncoding = 4; lastKnownFileType = sourcecode.swift; name = BuildEntities.swift; path = SwiftSoupTests/BuildEntities.swift; sourceTree = "<group>"; };
		8CC1421B1E092E89002F536D /* CharacterReaderTest.swift */ = {isa = PBXFileReference; fileEncoding = 4; lastKnownFileType = sourcecode.swift; name = CharacterReaderTest.swift; path = SwiftSoupTests/CharacterReaderTest.swift; sourceTree = "<group>"; };
		8CC1421C1E092E89002F536D /* CssTest.swift */ = {isa = PBXFileReference; fileEncoding = 4; lastKnownFileType = sourcecode.swift; name = CssTest.swift; path = SwiftSoupTests/CssTest.swift; sourceTree = "<group>"; };
		8CC1421D1E092E89002F536D /* DocumentTest.swift */ = {isa = PBXFileReference; fileEncoding = 4; lastKnownFileType = sourcecode.swift; name = DocumentTest.swift; path = SwiftSoupTests/DocumentTest.swift; sourceTree = "<group>"; };
		8CC1421E1E092E89002F536D /* DocumentTypeTest.swift */ = {isa = PBXFileReference; fileEncoding = 4; lastKnownFileType = sourcecode.swift; name = DocumentTypeTest.swift; path = SwiftSoupTests/DocumentTypeTest.swift; sourceTree = "<group>"; };
		8CC1421F1E092E89002F536D /* ElementsTest.swift */ = {isa = PBXFileReference; fileEncoding = 4; lastKnownFileType = sourcecode.swift; name = ElementsTest.swift; path = SwiftSoupTests/ElementsTest.swift; sourceTree = "<group>"; };
		8CC142201E092E89002F536D /* ElementTest.swift */ = {isa = PBXFileReference; fileEncoding = 4; lastKnownFileType = sourcecode.swift; name = ElementTest.swift; path = SwiftSoupTests/ElementTest.swift; sourceTree = "<group>"; };
		8CC142211E092E89002F536D /* EntitiesTest.swift */ = {isa = PBXFileReference; fileEncoding = 4; lastKnownFileType = sourcecode.swift; name = EntitiesTest.swift; path = SwiftSoupTests/EntitiesTest.swift; sourceTree = "<group>"; };
		8CC142221E092E89002F536D /* FormElementTest.swift */ = {isa = PBXFileReference; fileEncoding = 4; lastKnownFileType = sourcecode.swift; name = FormElementTest.swift; path = SwiftSoupTests/FormElementTest.swift; sourceTree = "<group>"; };
		8CC142231E092E89002F536D /* HtmlParserTest.swift */ = {isa = PBXFileReference; fileEncoding = 4; lastKnownFileType = sourcecode.swift; name = HtmlParserTest.swift; path = SwiftSoupTests/HtmlParserTest.swift; sourceTree = "<group>"; };
		8CC142241E092E89002F536D /* NodeTest.swift */ = {isa = PBXFileReference; fileEncoding = 4; lastKnownFileType = sourcecode.swift; name = NodeTest.swift; path = SwiftSoupTests/NodeTest.swift; sourceTree = "<group>"; };
		8CC142251E092E89002F536D /* ParseSettingsTest.swift */ = {isa = PBXFileReference; fileEncoding = 4; lastKnownFileType = sourcecode.swift; name = ParseSettingsTest.swift; path = SwiftSoupTests/ParseSettingsTest.swift; sourceTree = "<group>"; };
		8CC142261E092E89002F536D /* QueryParserTest.swift */ = {isa = PBXFileReference; fileEncoding = 4; lastKnownFileType = sourcecode.swift; name = QueryParserTest.swift; path = SwiftSoupTests/QueryParserTest.swift; sourceTree = "<group>"; };
		8CC142271E092E89002F536D /* SelectorTest.swift */ = {isa = PBXFileReference; fileEncoding = 4; lastKnownFileType = sourcecode.swift; name = SelectorTest.swift; path = SwiftSoupTests/SelectorTest.swift; sourceTree = "<group>"; };
		8CC142281E092E89002F536D /* StringUtilTest.swift */ = {isa = PBXFileReference; fileEncoding = 4; lastKnownFileType = sourcecode.swift; name = StringUtilTest.swift; path = SwiftSoupTests/StringUtilTest.swift; sourceTree = "<group>"; };
		8CC142291E092E89002F536D /* SwiftSoupTests.swift */ = {isa = PBXFileReference; fileEncoding = 4; lastKnownFileType = sourcecode.swift; name = SwiftSoupTests.swift; path = SwiftSoupTests/SwiftSoupTests.swift; sourceTree = "<group>"; };
		8CC1422A1E092E89002F536D /* TagTest.swift */ = {isa = PBXFileReference; fileEncoding = 4; lastKnownFileType = sourcecode.swift; name = TagTest.swift; path = SwiftSoupTests/TagTest.swift; sourceTree = "<group>"; };
		8CC1422B1E092E89002F536D /* TextNodeTest.swift */ = {isa = PBXFileReference; fileEncoding = 4; lastKnownFileType = sourcecode.swift; name = TextNodeTest.swift; path = SwiftSoupTests/TextNodeTest.swift; sourceTree = "<group>"; };
		8CC1422C1E092E89002F536D /* TextUtil.swift */ = {isa = PBXFileReference; fileEncoding = 4; lastKnownFileType = sourcecode.swift; name = TextUtil.swift; path = SwiftSoupTests/TextUtil.swift; sourceTree = "<group>"; };
		8CC1422D1E092E89002F536D /* TokenQueueTest.swift */ = {isa = PBXFileReference; fileEncoding = 4; lastKnownFileType = sourcecode.swift; name = TokenQueueTest.swift; path = SwiftSoupTests/TokenQueueTest.swift; sourceTree = "<group>"; };
		8CC1422E1E092E89002F536D /* XmlTreeBuilderTest.swift */ = {isa = PBXFileReference; fileEncoding = 4; lastKnownFileType = sourcecode.swift; name = XmlTreeBuilderTest.swift; path = SwiftSoupTests/XmlTreeBuilderTest.swift; sourceTree = "<group>"; };
		8CC2FD801DB1176A002CB469 /* XmlTreeBuilder.swift */ = {isa = PBXFileReference; fileEncoding = 4; lastKnownFileType = sourcecode.swift; path = XmlTreeBuilder.swift; sourceTree = "<group>"; };
		8CC2FD841DB11B64002CB469 /* ParseSettings.swift */ = {isa = PBXFileReference; fileEncoding = 4; lastKnownFileType = sourcecode.swift; path = ParseSettings.swift; sourceTree = "<group>"; };
		8CC2FD8C1DB12382002CB469 /* Whitelist.swift */ = {isa = PBXFileReference; fileEncoding = 4; lastKnownFileType = sourcecode.swift; path = Whitelist.swift; sourceTree = "<group>"; };
		8CD48F1E1DBB6B5100D1D88F /* Collector.swift */ = {isa = PBXFileReference; fileEncoding = 4; lastKnownFileType = sourcecode.swift; path = Collector.swift; sourceTree = "<group>"; };
		8CD48F201DBB6D2F00D1D88F /* Evaluator.swift */ = {isa = PBXFileReference; fileEncoding = 4; lastKnownFileType = sourcecode.swift; path = Evaluator.swift; sourceTree = "<group>"; };
		8CD4E8F11E12E2670039B951 /* PlatformTypes.swift */ = {isa = PBXFileReference; fileEncoding = 4; lastKnownFileType = sourcecode.swift; path = PlatformTypes.swift; sourceTree = "<group>"; };
		8CD4E8F31E13200C0039B951 /* LinuxMain.swift */ = {isa = PBXFileReference; lastKnownFileType = sourcecode.swift; path = LinuxMain.swift; sourceTree = "<group>"; };
		8CD500DD1DAEC9FF002270FC /* TokeniserState.swift */ = {isa = PBXFileReference; fileEncoding = 4; lastKnownFileType = sourcecode.swift; path = TokeniserState.swift; sourceTree = "<group>"; };
		8CE2D93E1DB2796C00C7BDE3 /* Cleaner.swift */ = {isa = PBXFileReference; fileEncoding = 4; lastKnownFileType = sourcecode.swift; path = Cleaner.swift; sourceTree = "<group>"; };
		8CE2D9401DB27CAD00C7BDE3 /* Tag.swift */ = {isa = PBXFileReference; fileEncoding = 4; lastKnownFileType = sourcecode.swift; path = Tag.swift; sourceTree = "<group>"; };
		8CE418161DAA54A900240B42 /* SwiftSoup.framework */ = {isa = PBXFileReference; explicitFileType = wrapper.framework; includeInIndex = 0; path = SwiftSoup.framework; sourceTree = BUILT_PRODUCTS_DIR; };
		8CE418191DAA54A900240B42 /* SwiftSoup.h */ = {isa = PBXFileReference; lastKnownFileType = sourcecode.c.h; path = SwiftSoup.h; sourceTree = "<group>"; };
		8CE4181A1DAA54A900240B42 /* Info.plist */ = {isa = PBXFileReference; lastKnownFileType = text.plist.xml; path = Info.plist; sourceTree = "<group>"; };
		8CE4181F1DAA54A900240B42 /* SwiftSoupTests.xctest */ = {isa = PBXFileReference; explicitFileType = wrapper.cfbundle; includeInIndex = 0; path = SwiftSoupTests.xctest; sourceTree = BUILT_PRODUCTS_DIR; };
		8CE418261DAA54A900240B42 /* Info.plist */ = {isa = PBXFileReference; lastKnownFileType = text.plist.xml; path = Info.plist; sourceTree = "<group>"; };
		8CE418301DAA568600240B42 /* Connection.swift */ = {isa = PBXFileReference; fileEncoding = 4; lastKnownFileType = sourcecode.swift; path = Connection.swift; sourceTree = "<group>"; };
		8CE418321DAA568600240B42 /* DataUtil.swift */ = {isa = PBXFileReference; fileEncoding = 4; lastKnownFileType = sourcecode.swift; path = DataUtil.swift; sourceTree = "<group>"; };
		8CE418331DAA568600240B42 /* Exception.swift */ = {isa = PBXFileReference; fileEncoding = 4; lastKnownFileType = sourcecode.swift; path = Exception.swift; sourceTree = "<group>"; };
		8CE418351DAA568600240B42 /* StringBuilder.swift */ = {isa = PBXFileReference; fileEncoding = 4; lastKnownFileType = sourcecode.swift; path = StringBuilder.swift; sourceTree = "<group>"; };
		8CE418371DAA568600240B42 /* StringUtil.swift */ = {isa = PBXFileReference; fileEncoding = 4; lastKnownFileType = sourcecode.swift; path = StringUtil.swift; sourceTree = "<group>"; };
		8CE418381DAA568600240B42 /* Validate.swift */ = {isa = PBXFileReference; fileEncoding = 4; lastKnownFileType = sourcecode.swift; path = Validate.swift; sourceTree = "<group>"; };
		8CE418391DAA568600240B42 /* HttpStatusException.swift */ = {isa = PBXFileReference; fileEncoding = 4; lastKnownFileType = sourcecode.swift; path = HttpStatusException.swift; sourceTree = "<group>"; };
		8CE4183B1DAA568600240B42 /* Attribute.swift */ = {isa = PBXFileReference; fileEncoding = 4; lastKnownFileType = sourcecode.swift; path = Attribute.swift; sourceTree = "<group>"; };
		8CE4183C1DAA568600240B42 /* Attributes.swift */ = {isa = PBXFileReference; fileEncoding = 4; lastKnownFileType = sourcecode.swift; path = Attributes.swift; sourceTree = "<group>"; };
		8CE4183D1DAA568600240B42 /* BooleanAttribute.swift */ = {isa = PBXFileReference; fileEncoding = 4; lastKnownFileType = sourcecode.swift; path = BooleanAttribute.swift; sourceTree = "<group>"; };
		8CE4183E1DAA568600240B42 /* DataNode.swift */ = {isa = PBXFileReference; fileEncoding = 4; lastKnownFileType = sourcecode.swift; path = DataNode.swift; sourceTree = "<group>"; };
		8CE4183F1DAA568600240B42 /* Document.swift */ = {isa = PBXFileReference; fileEncoding = 4; lastKnownFileType = sourcecode.swift; path = Document.swift; sourceTree = "<group>"; };
		8CE418401DAA568600240B42 /* DocumentType.swift */ = {isa = PBXFileReference; fileEncoding = 4; lastKnownFileType = sourcecode.swift; path = DocumentType.swift; sourceTree = "<group>"; };
		8CE418411DAA568600240B42 /* Element.swift */ = {isa = PBXFileReference; fileEncoding = 4; lastKnownFileType = sourcecode.swift; path = Element.swift; sourceTree = "<group>"; };
		8CE418451DAA568600240B42 /* Entities.swift */ = {isa = PBXFileReference; fileEncoding = 4; lastKnownFileType = sourcecode.swift; path = Entities.swift; sourceTree = "<group>"; };
		8CE418461DAA568600240B42 /* FormElement.swift */ = {isa = PBXFileReference; fileEncoding = 4; lastKnownFileType = sourcecode.swift; path = FormElement.swift; sourceTree = "<group>"; };
		8CE418471DAA568600240B42 /* Node.swift */ = {isa = PBXFileReference; fileEncoding = 4; lastKnownFileType = sourcecode.swift; path = Node.swift; sourceTree = "<group>"; };
		8CE418481DAA568600240B42 /* TextNode.swift */ = {isa = PBXFileReference; fileEncoding = 4; lastKnownFileType = sourcecode.swift; path = TextNode.swift; sourceTree = "<group>"; };
		8CE418491DAA568600240B42 /* XmlDeclaration.swift */ = {isa = PBXFileReference; fileEncoding = 4; lastKnownFileType = sourcecode.swift; path = XmlDeclaration.swift; sourceTree = "<group>"; };
		8CE4184B1DAA568600240B42 /* Parser.swift */ = {isa = PBXFileReference; fileEncoding = 4; lastKnownFileType = sourcecode.swift; path = Parser.swift; sourceTree = "<group>"; };
		8CE4184E1DAA568600240B42 /* SerializationException.swift */ = {isa = PBXFileReference; fileEncoding = 4; lastKnownFileType = sourcecode.swift; path = SerializationException.swift; sourceTree = "<group>"; };
		8CE418501DAA568600240B42 /* ArrayExt.swift */ = {isa = PBXFileReference; fileEncoding = 4; lastKnownFileType = sourcecode.swift; path = ArrayExt.swift; sourceTree = "<group>"; };
		8CE418511DAA568600240B42 /* CharacterExt.swift */ = {isa = PBXFileReference; fileEncoding = 4; lastKnownFileType = sourcecode.swift; path = CharacterExt.swift; sourceTree = "<group>"; };
		8CE418531DAA568600240B42 /* OrderedDictionary.swift */ = {isa = PBXFileReference; fileEncoding = 4; lastKnownFileType = sourcecode.swift; path = OrderedDictionary.swift; sourceTree = "<group>"; };
		8CE418541DAA568600240B42 /* Pattern.swift */ = {isa = PBXFileReference; fileEncoding = 4; lastKnownFileType = sourcecode.swift; path = Pattern.swift; sourceTree = "<group>"; };
		8CE418551DAA568600240B42 /* StreamReader.swift */ = {isa = PBXFileReference; fileEncoding = 4; lastKnownFileType = sourcecode.swift; path = StreamReader.swift; sourceTree = "<group>"; };
		8CE418571DAA568600240B42 /* SwiftSoup.swift */ = {isa = PBXFileReference; fileEncoding = 4; lastKnownFileType = sourcecode.swift; path = SwiftSoup.swift; sourceTree = "<group>"; };
		8CEA29581DAC112B0064A341 /* CharacterReader.swift */ = {isa = PBXFileReference; fileEncoding = 4; lastKnownFileType = sourcecode.swift; path = CharacterReader.swift; sourceTree = "<group>"; };
		8CEA295A1DAC23820064A341 /* String.swift */ = {isa = PBXFileReference; fileEncoding = 4; lastKnownFileType = sourcecode.swift; path = String.swift; sourceTree = "<group>"; };
/* End PBXFileReference section */

/* Begin PBXFrameworksBuildPhase section */
		8CE418121DAA54A900240B42 /* Frameworks */ = {
			isa = PBXFrameworksBuildPhase;
			buildActionMask = 2147483647;
			files = (
			);
			runOnlyForDeploymentPostprocessing = 0;
		};
		8CE4181C1DAA54A900240B42 /* Frameworks */ = {
			isa = PBXFrameworksBuildPhase;
			buildActionMask = 2147483647;
			files = (
				8CE418201DAA54A900240B42 /* SwiftSoup.framework in Frameworks */,
			);
			runOnlyForDeploymentPostprocessing = 0;
		};
/* End PBXFrameworksBuildPhase section */

/* Begin PBXGroup section */
		8C55AE171E29049700DF7A9F /* safety */ = {
			isa = PBXGroup;
			children = (
				8C74BC591E7AE5E5000032AF /* CleanerTest.swift */,
			);
			name = safety;
			sourceTree = "<group>";
		};
		8C7ED6731E00B0690032A27C /* shared */ = {
			isa = PBXGroup;
			children = (
				8CE418501DAA568600240B42 /* ArrayExt.swift */,
				8CE418511DAA568600240B42 /* CharacterExt.swift */,
				8CE418531DAA568600240B42 /* OrderedDictionary.swift */,
				8CE418541DAA568600240B42 /* Pattern.swift */,
				8CE418551DAA568600240B42 /* StreamReader.swift */,
				8CEA295A1DAC23820064A341 /* String.swift */,
				8C9380111DC6945B0014DAD6 /* SimpleDictionary.swift */,
				8C246B521DD7396200B31DA7 /* OrderedSet.swift */,
				8C73DB4A1DDA605900233A68 /* UnicodeScalar.swift */,
				8CD4E8F11E12E2670039B951 /* PlatformTypes.swift */,
			);
			name = shared;
			sourceTree = "<group>";
		};
		8C7ED6741E00B10F0032A27C /* helper */ = {
			isa = PBXGroup;
			children = (
				8CE418321DAA568600240B42 /* DataUtil.swift */,
				8CE418331DAA568600240B42 /* Exception.swift */,
				8CE418351DAA568600240B42 /* StringBuilder.swift */,
				8CE418371DAA568600240B42 /* StringUtil.swift */,
				8CE418381DAA568600240B42 /* Validate.swift */,
			);
			name = helper;
			sourceTree = "<group>";
		};
		8C7ED6751E00B1280032A27C /* nodes */ = {
			isa = PBXGroup;
			children = (
				8CE4183B1DAA568600240B42 /* Attribute.swift */,
				8CE4183C1DAA568600240B42 /* Attributes.swift */,
				8CE4183D1DAA568600240B42 /* BooleanAttribute.swift */,
				8C9651A71DBC16D800FCB4C2 /* Comment.swift */,
				8CE4183E1DAA568600240B42 /* DataNode.swift */,
				8CE4183F1DAA568600240B42 /* Document.swift */,
				8CE418401DAA568600240B42 /* DocumentType.swift */,
				8CE418411DAA568600240B42 /* Element.swift */,
				8CE418451DAA568600240B42 /* Entities.swift */,
				8CE418461DAA568600240B42 /* FormElement.swift */,
				8CE418471DAA568600240B42 /* Node.swift */,
				8CE418481DAA568600240B42 /* TextNode.swift */,
				8CE418491DAA568600240B42 /* XmlDeclaration.swift */,
			);
			name = nodes;
			sourceTree = "<group>";
		};
		8C7ED6761E00B13E0032A27C /* parser */ = {
			isa = PBXGroup;
			children = (
				8CEA29581DAC112B0064A341 /* CharacterReader.swift */,
				8C6239C51DBE910B0024F42D /* HtmlTreeBuilder.swift */,
				8C6239C31DBE90740024F42D /* HtmlTreeBuilderState.swift */,
				8C19C8301DB7E8CD00B8FC22 /* ParseError.swift */,
				8C19C8321DB7ECB700B8FC22 /* ParseErrorList.swift */,
				8CE4184B1DAA568600240B42 /* Parser.swift */,
				8CC2FD841DB11B64002CB469 /* ParseSettings.swift */,
				8CE2D9401DB27CAD00C7BDE3 /* Tag.swift */,
				8CA859601DB69481006B8148 /* Token.swift */,
				8C19C82E1DB7E5D200B8FC22 /* Tokeniser.swift */,
				8CD500DD1DAEC9FF002270FC /* TokeniserState.swift */,
				8C7D44D71DB018D500A815E0 /* TokenQueue.swift */,
				8C6239C11DBE76D40024F42D /* TreeBuilder.swift */,
				8CC2FD801DB1176A002CB469 /* XmlTreeBuilder.swift */,
			);
			name = parser;
			sourceTree = "<group>";
		};
		8C7ED6771E00B1570032A27C /* safety */ = {
			isa = PBXGroup;
			children = (
				8CC2FD8C1DB12382002CB469 /* Whitelist.swift */,
				8CE2D93E1DB2796C00C7BDE3 /* Cleaner.swift */,
			);
			name = safety;
			sourceTree = "<group>";
		};
		8C7ED6781E00B16C0032A27C /* select */ = {
			isa = PBXGroup;
			children = (
				8CD48F1E1DBB6B5100D1D88F /* Collector.swift */,
				8C89785D1DBCDB0D00B1C024 /* CombiningEvaluator.swift */,
				8C80628F1DB9560C0064EC33 /* Elements.swift */,
				8CD48F201DBB6D2F00D1D88F /* Evaluator.swift */,
				8C84C43C1DB516C700D63B0D /* NodeTraversor.swift */,
				8CA209861DB3A38E00A9EC9D /* NodeVisitor.swift */,
				8C9651A91DBC2B6B00FCB4C2 /* QueryParser.swift */,
				8C3617C01DBAC2AE00E00CFE /* Selector.swift */,
				8C89785B1DBCBC5600B1C024 /* StructuralEvaluator.swift */,
			);
			name = select;
			sourceTree = "<group>";
		};
		8CC141E61E092D92002F536D /* helper */ = {
			isa = PBXGroup;
			children = (
				8CC142281E092E89002F536D /* StringUtilTest.swift */,
			);
			name = helper;
			sourceTree = "<group>";
		};
		8CE4180C1DAA54A900240B42 = {
			isa = PBXGroup;
			children = (
				8CE418181DAA54A900240B42 /* Sources */,
				8CE418231DAA54A900240B42 /* Tests */,
				8CE418171DAA54A900240B42 /* Products */,
			);
			sourceTree = "<group>";
		};
		8CE418171DAA54A900240B42 /* Products */ = {
			isa = PBXGroup;
			children = (
				8CE418161DAA54A900240B42 /* SwiftSoup.framework */,
				8CE4181F1DAA54A900240B42 /* SwiftSoupTests.xctest */,
			);
			name = Products;
			sourceTree = "<group>";
		};
		8CE418181DAA54A900240B42 /* Sources */ = {
			isa = PBXGroup;
			children = (
				8C7ED6741E00B10F0032A27C /* helper */,
				8C7ED6731E00B0690032A27C /* shared */,
				8CE418301DAA568600240B42 /* Connection.swift */,
				8CE418391DAA568600240B42 /* HttpStatusException.swift */,
				8C7ED6781E00B16C0032A27C /* select */,
				8C7ED6771E00B1570032A27C /* safety */,
				8C7ED6761E00B13E0032A27C /* parser */,
				8C7ED6751E00B1280032A27C /* nodes */,
				8CE4184E1DAA568600240B42 /* SerializationException.swift */,
				8CE418571DAA568600240B42 /* SwiftSoup.swift */,
				8CE418191DAA54A900240B42 /* SwiftSoup.h */,
				8CE4181A1DAA54A900240B42 /* Info.plist */,
			);
			path = Sources;
			sourceTree = "<group>";
		};
		8CE418231DAA54A900240B42 /* Tests */ = {
			isa = PBXGroup;
			children = (
				8C55AE171E29049700DF7A9F /* safety */,
				8CF3E73A1E09BEBE00F505D2 /* select */,
				8CF3E7391E09BE8500F505D2 /* parser */,
				8CF3E7381E09BD7100F505D2 /* nodes */,
				8CC142291E092E89002F536D /* SwiftSoupTests.swift */,
				8CC1422C1E092E89002F536D /* TextUtil.swift */,
				8CD4E8F31E13200C0039B951 /* LinuxMain.swift */,
				8CC141E61E092D92002F536D /* helper */,
				8CE418261DAA54A900240B42 /* Info.plist */,
			);
			path = Tests;
			sourceTree = "<group>";
		};
		8CF3E7381E09BD7100F505D2 /* nodes */ = {
			isa = PBXGroup;
			children = (
				8CC142221E092E89002F536D /* FormElementTest.swift */,
				8CC142201E092E89002F536D /* ElementTest.swift */,
				8CC142211E092E89002F536D /* EntitiesTest.swift */,
				8CC1421E1E092E89002F536D /* DocumentTypeTest.swift */,
				8CC1422B1E092E89002F536D /* TextNodeTest.swift */,
				8CC1421D1E092E89002F536D /* DocumentTest.swift */,
				8CC1421A1E092E89002F536D /* BuildEntities.swift */,
				8CC142181E092E89002F536D /* AttributesTest.swift */,
				8CC142241E092E89002F536D /* NodeTest.swift */,
				8CC142191E092E89002F536D /* AttributeTest.swift */,
			);
			name = nodes;
			sourceTree = "<group>";
		};
		8CF3E7391E09BE8500F505D2 /* parser */ = {
			isa = PBXGroup;
			children = (
				8CC142171E092E89002F536D /* AttributeParseTest.swift */,
				8CC1421B1E092E89002F536D /* CharacterReaderTest.swift */,
				8CC142231E092E89002F536D /* HtmlParserTest.swift */,
				8CC142251E092E89002F536D /* ParseSettingsTest.swift */,
				8CC1422A1E092E89002F536D /* TagTest.swift */,
				8CC1422D1E092E89002F536D /* TokenQueueTest.swift */,
				8CC1422E1E092E89002F536D /* XmlTreeBuilderTest.swift */,
			);
			name = parser;
			sourceTree = "<group>";
		};
		8CF3E73A1E09BEBE00F505D2 /* select */ = {
			isa = PBXGroup;
			children = (
				8CC1421C1E092E89002F536D /* CssTest.swift */,
				8CC1421F1E092E89002F536D /* ElementsTest.swift */,
				8CC142261E092E89002F536D /* QueryParserTest.swift */,
				8CC142271E092E89002F536D /* SelectorTest.swift */,
			);
			name = select;
			sourceTree = "<group>";
		};
/* End PBXGroup section */

/* Begin PBXHeadersBuildPhase section */
		8CE418131DAA54A900240B42 /* Headers */ = {
			isa = PBXHeadersBuildPhase;
			buildActionMask = 2147483647;
			files = (
				8CE418271DAA54A900240B42 /* SwiftSoup.h in Headers */,
			);
			runOnlyForDeploymentPostprocessing = 0;
		};
/* End PBXHeadersBuildPhase section */

/* Begin PBXNativeTarget section */
		8CE418151DAA54A900240B42 /* SwiftSoup */ = {
			isa = PBXNativeTarget;
			buildConfigurationList = 8CE4182A1DAA54A900240B42 /* Build configuration list for PBXNativeTarget "SwiftSoup" */;
			buildPhases = (
				8CE418111DAA54A900240B42 /* Sources */,
				8CE418121DAA54A900240B42 /* Frameworks */,
				8CE418131DAA54A900240B42 /* Headers */,
				8CE418141DAA54A900240B42 /* Resources */,
			);
			buildRules = (
			);
			dependencies = (
			);
			name = SwiftSoup;
			productName = SwiftSoup;
			productReference = 8CE418161DAA54A900240B42 /* SwiftSoup.framework */;
			productType = "com.apple.product-type.framework";
		};
		8CE4181E1DAA54A900240B42 /* SwiftSoupTests */ = {
			isa = PBXNativeTarget;
			buildConfigurationList = 8CE4182D1DAA54A900240B42 /* Build configuration list for PBXNativeTarget "SwiftSoupTests" */;
			buildPhases = (
				8CE4181B1DAA54A900240B42 /* Sources */,
				8CE4181C1DAA54A900240B42 /* Frameworks */,
				8CE4181D1DAA54A900240B42 /* Resources */,
			);
			buildRules = (
			);
			dependencies = (
				8CE418221DAA54A900240B42 /* PBXTargetDependency */,
			);
			name = SwiftSoupTests;
			productName = SwiftSoupTests;
			productReference = 8CE4181F1DAA54A900240B42 /* SwiftSoupTests.xctest */;
			productType = "com.apple.product-type.bundle.unit-test";
		};
/* End PBXNativeTarget section */

/* Begin PBXProject section */
		8CE4180D1DAA54A900240B42 /* Project object */ = {
			isa = PBXProject;
			attributes = {
				LastSwiftUpdateCheck = 0800;
				LastUpgradeCheck = 0810;
				ORGANIZATIONNAME = "Nabil Chatbi";
				TargetAttributes = {
					8CE418151DAA54A900240B42 = {
						CreatedOnToolsVersion = 8.0;
						LastSwiftMigration = 0800;
						ProvisioningStyle = Automatic;
					};
					8CE4181E1DAA54A900240B42 = {
						CreatedOnToolsVersion = 8.0;
						DevelopmentTeam = 69CKJW5DBB;
						LastSwiftMigration = 0820;
						ProvisioningStyle = Automatic;
					};
				};
			};
			buildConfigurationList = 8CE418101DAA54A900240B42 /* Build configuration list for PBXProject "SwiftSoup" */;
			compatibilityVersion = "Xcode 3.2";
			developmentRegion = English;
			hasScannedForEncodings = 0;
			knownRegions = (
				en,
			);
			mainGroup = 8CE4180C1DAA54A900240B42;
			productRefGroup = 8CE418171DAA54A900240B42 /* Products */;
			projectDirPath = "";
			projectRoot = "";
			targets = (
				8CE418151DAA54A900240B42 /* SwiftSoup */,
				8CE4181E1DAA54A900240B42 /* SwiftSoupTests */,
			);
		};
/* End PBXProject section */

/* Begin PBXResourcesBuildPhase section */
		8CE418141DAA54A900240B42 /* Resources */ = {
			isa = PBXResourcesBuildPhase;
			buildActionMask = 2147483647;
			files = (
			);
			runOnlyForDeploymentPostprocessing = 0;
		};
		8CE4181D1DAA54A900240B42 /* Resources */ = {
			isa = PBXResourcesBuildPhase;
			buildActionMask = 2147483647;
			files = (
			);
			runOnlyForDeploymentPostprocessing = 0;
		};
/* End PBXResourcesBuildPhase section */

/* Begin PBXSourcesBuildPhase section */
		8CE418111DAA54A900240B42 /* Sources */ = {
			isa = PBXSourcesBuildPhase;
			buildActionMask = 2147483647;
			files = (
				8CE418761DAA568700240B42 /* OrderedDictionary.swift in Sources */,
				8CC2FD8D1DB12382002CB469 /* Whitelist.swift in Sources */,
				8C19C82F1DB7E5D200B8FC22 /* Tokeniser.swift in Sources */,
				8CD4E8F01E12B0FF0039B951 /* Pattern.swift in Sources */,
				8CEA295B1DAC23820064A341 /* String.swift in Sources */,
				8C89785E1DBCDB0D00B1C024 /* CombiningEvaluator.swift in Sources */,
				8CE418621DAA568600240B42 /* Attribute.swift in Sources */,
				8CD48F211DBB6D2F00D1D88F /* Evaluator.swift in Sources */,
				8CE418641DAA568600240B42 /* BooleanAttribute.swift in Sources */,
				8CD500DE1DAEC9FF002270FC /* TokeniserState.swift in Sources */,
				8CE418741DAA568700240B42 /* CharacterExt.swift in Sources */,
				8C5B31C51DC3F2F000D2F649 /* HtmlTreeBuilderState.swift in Sources */,
				8C246B531DD7396200B31DA7 /* OrderedSet.swift in Sources */,
				8CE418681DAA568600240B42 /* Element.swift in Sources */,
				8CE4186C1DAA568600240B42 /* Entities.swift in Sources */,
				8CE418651DAA568600240B42 /* DataNode.swift in Sources */,
				8CA859611DB69481006B8148 /* Token.swift in Sources */,
				8CE4185D1DAA568600240B42 /* StringBuilder.swift in Sources */,
				8CE4185B1DAA568600240B42 /* Exception.swift in Sources */,
				8CE4186E1DAA568700240B42 /* Node.swift in Sources */,
				8CE4186F1DAA568700240B42 /* TextNode.swift in Sources */,
				8C9380121DC6945B0014DAD6 /* SimpleDictionary.swift in Sources */,
				8CC2FD851DB11B64002CB469 /* ParseSettings.swift in Sources */,
				8CE4187A1DAA568700240B42 /* SwiftSoup.swift in Sources */,
				8CE4185F1DAA568600240B42 /* StringUtil.swift in Sources */,
				8C89785C1DBCBC5600B1C024 /* StructuralEvaluator.swift in Sources */,
				8C9651A81DBC16D800FCB4C2 /* Comment.swift in Sources */,
				8CEA29591DAC112B0064A341 /* CharacterReader.swift in Sources */,
				8CA209871DB3A38E00A9EC9D /* NodeVisitor.swift in Sources */,
				8C8062901DB9560C0064EC33 /* Elements.swift in Sources */,
				8CE4186D1DAA568700240B42 /* FormElement.swift in Sources */,
				8C73DB4B1DDA605900233A68 /* UnicodeScalar.swift in Sources */,
				8CE418601DAA568600240B42 /* Validate.swift in Sources */,
				8C3617C11DBAC2AE00E00CFE /* Selector.swift in Sources */,
				8CE418711DAA568700240B42 /* Parser.swift in Sources */,
				8CE418701DAA568700240B42 /* XmlDeclaration.swift in Sources */,
				8C19C8331DB7ECB700B8FC22 /* ParseErrorList.swift in Sources */,
				8CE2D93F1DB2796C00C7BDE3 /* Cleaner.swift in Sources */,
				8CE418611DAA568600240B42 /* HttpStatusException.swift in Sources */,
				8CE418631DAA568600240B42 /* Attributes.swift in Sources */,
				8C84C43D1DB516C700D63B0D /* NodeTraversor.swift in Sources */,
				8CE418781DAA568700240B42 /* StreamReader.swift in Sources */,
				8C9651AA1DBC2B6B00FCB4C2 /* QueryParser.swift in Sources */,
				8C5B31C61DC3F2F600D2F649 /* XmlTreeBuilder.swift in Sources */,
				8C5B31C41DC3F2E900D2F649 /* HtmlTreeBuilder.swift in Sources */,
				8CE418731DAA568700240B42 /* ArrayExt.swift in Sources */,
				8CD48F1F1DBB6B5100D1D88F /* Collector.swift in Sources */,
				8CE418591DAA568600240B42 /* Connection.swift in Sources */,
				8CE2D9411DB27CAD00C7BDE3 /* Tag.swift in Sources */,
				8CE418671DAA568600240B42 /* DocumentType.swift in Sources */,
				8CE418721DAA568700240B42 /* SerializationException.swift in Sources */,
				8C7D44D81DB018D500A815E0 /* TokenQueue.swift in Sources */,
				8CE418661DAA568600240B42 /* Document.swift in Sources */,
				8CD4E8F21E12E2670039B951 /* PlatformTypes.swift in Sources */,
				8C6239C21DBE76D40024F42D /* TreeBuilder.swift in Sources */,
				8CE4185A1DAA568600240B42 /* DataUtil.swift in Sources */,
				8C19C8311DB7E8CD00B8FC22 /* ParseError.swift in Sources */,
			);
			runOnlyForDeploymentPostprocessing = 0;
		};
		8CE4181B1DAA54A900240B42 /* Sources */ = {
			isa = PBXSourcesBuildPhase;
			buildActionMask = 2147483647;
			files = (
				8CC1423F1E092E89002F536D /* SelectorTest.swift in Sources */,
				8CC142311E092E89002F536D /* AttributeTest.swift in Sources */,
				8CC142301E092E89002F536D /* AttributesTest.swift in Sources */,
				8CC142381E092E89002F536D /* ElementTest.swift in Sources */,
				8CC142441E092E89002F536D /* TextUtil.swift in Sources */,
				8CC142451E092E89002F536D /* TokenQueueTest.swift in Sources */,
				8CC1423E1E092E89002F536D /* QueryParserTest.swift in Sources */,
				8CC142371E092E89002F536D /* ElementsTest.swift in Sources */,
				8CC142411E092E89002F536D /* SwiftSoupTests.swift in Sources */,
				8CC142361E092E89002F536D /* DocumentTypeTest.swift in Sources */,
				8CC142431E092E89002F536D /* TextNodeTest.swift in Sources */,
				8C74BC5A1E7AE5E5000032AF /* CleanerTest.swift in Sources */,
				8CC1422F1E092E89002F536D /* AttributeParseTest.swift in Sources */,
				8CC142401E092E89002F536D /* StringUtilTest.swift in Sources */,
				8CC142391E092E89002F536D /* EntitiesTest.swift in Sources */,
				8CC142341E092E89002F536D /* CssTest.swift in Sources */,
				8CC142421E092E89002F536D /* TagTest.swift in Sources */,
				8CC1423B1E092E89002F536D /* HtmlParserTest.swift in Sources */,
				8CC142331E092E89002F536D /* CharacterReaderTest.swift in Sources */,
				8CC142351E092E89002F536D /* DocumentTest.swift in Sources */,
				8CC142461E092E89002F536D /* XmlTreeBuilderTest.swift in Sources */,
				8CC1423D1E092E89002F536D /* ParseSettingsTest.swift in Sources */,
				8CC1423A1E092E89002F536D /* FormElementTest.swift in Sources */,
				8CC142321E092E89002F536D /* BuildEntities.swift in Sources */,
				8CC1423C1E092E89002F536D /* NodeTest.swift in Sources */,
			);
			runOnlyForDeploymentPostprocessing = 0;
		};
/* End PBXSourcesBuildPhase section */

/* Begin PBXTargetDependency section */
		8CE418221DAA54A900240B42 /* PBXTargetDependency */ = {
			isa = PBXTargetDependency;
			target = 8CE418151DAA54A900240B42 /* SwiftSoup */;
			targetProxy = 8CE418211DAA54A900240B42 /* PBXContainerItemProxy */;
		};
/* End PBXTargetDependency section */

/* Begin XCBuildConfiguration section */
		8CE418281DAA54A900240B42 /* Debug */ = {
			isa = XCBuildConfiguration;
			buildSettings = {
				ALWAYS_SEARCH_USER_PATHS = NO;
				CLANG_ANALYZER_NONNULL = YES;
				CLANG_CXX_LANGUAGE_STANDARD = "gnu++0x";
				CLANG_CXX_LIBRARY = "libc++";
				CLANG_ENABLE_MODULES = YES;
				CLANG_ENABLE_OBJC_ARC = YES;
				CLANG_WARN_BOOL_CONVERSION = YES;
				CLANG_WARN_CONSTANT_CONVERSION = YES;
				CLANG_WARN_DIRECT_OBJC_ISA_USAGE = YES_ERROR;
				CLANG_WARN_DOCUMENTATION_COMMENTS = YES;
				CLANG_WARN_EMPTY_BODY = YES;
				CLANG_WARN_ENUM_CONVERSION = YES;
				CLANG_WARN_INFINITE_RECURSION = YES;
				CLANG_WARN_INT_CONVERSION = YES;
				CLANG_WARN_OBJC_ROOT_CLASS = YES_ERROR;
				CLANG_WARN_SUSPICIOUS_MOVE = YES;
				CLANG_WARN_SUSPICIOUS_MOVES = YES;
				CLANG_WARN_UNREACHABLE_CODE = YES;
				CLANG_WARN__DUPLICATE_METHOD_MATCH = YES;
				"CODE_SIGN_IDENTITY[sdk=iphoneos*]" = "iPhone Developer";
				COPY_PHASE_STRIP = NO;
				CURRENT_PROJECT_VERSION = 1;
				DEBUG_INFORMATION_FORMAT = dwarf;
				ENABLE_STRICT_OBJC_MSGSEND = YES;
				ENABLE_TESTABILITY = YES;
				GCC_C_LANGUAGE_STANDARD = gnu99;
				GCC_DYNAMIC_NO_PIC = NO;
				GCC_NO_COMMON_BLOCKS = YES;
				GCC_OPTIMIZATION_LEVEL = 0;
				GCC_PREPROCESSOR_DEFINITIONS = (
					"DEBUG=1",
					"$(inherited)",
				);
				GCC_WARN_64_TO_32_BIT_CONVERSION = YES;
				GCC_WARN_ABOUT_RETURN_TYPE = YES_ERROR;
				GCC_WARN_UNDECLARED_SELECTOR = YES;
				GCC_WARN_UNINITIALIZED_AUTOS = YES_AGGRESSIVE;
				GCC_WARN_UNUSED_FUNCTION = YES;
				GCC_WARN_UNUSED_VARIABLE = YES;
				IPHONEOS_DEPLOYMENT_TARGET = 10.0;
				MTL_ENABLE_DEBUG_INFO = YES;
				ONLY_ACTIVE_ARCH = YES;
				SDKROOT = iphoneos;
				SWIFT_ACTIVE_COMPILATION_CONDITIONS = DEBUG;
				SWIFT_OPTIMIZATION_LEVEL = "-Onone";
				TARGETED_DEVICE_FAMILY = "1,2";
				VERSIONING_SYSTEM = "apple-generic";
				VERSION_INFO_PREFIX = "";
			};
			name = Debug;
		};
		8CE418291DAA54A900240B42 /* Release */ = {
			isa = XCBuildConfiguration;
			buildSettings = {
				ALWAYS_SEARCH_USER_PATHS = NO;
				CLANG_ANALYZER_NONNULL = YES;
				CLANG_CXX_LANGUAGE_STANDARD = "gnu++0x";
				CLANG_CXX_LIBRARY = "libc++";
				CLANG_ENABLE_MODULES = YES;
				CLANG_ENABLE_OBJC_ARC = YES;
				CLANG_WARN_BOOL_CONVERSION = YES;
				CLANG_WARN_CONSTANT_CONVERSION = YES;
				CLANG_WARN_DIRECT_OBJC_ISA_USAGE = YES_ERROR;
				CLANG_WARN_DOCUMENTATION_COMMENTS = YES;
				CLANG_WARN_EMPTY_BODY = YES;
				CLANG_WARN_ENUM_CONVERSION = YES;
				CLANG_WARN_INFINITE_RECURSION = YES;
				CLANG_WARN_INT_CONVERSION = YES;
				CLANG_WARN_OBJC_ROOT_CLASS = YES_ERROR;
				CLANG_WARN_SUSPICIOUS_MOVE = YES;
				CLANG_WARN_SUSPICIOUS_MOVES = YES;
				CLANG_WARN_UNREACHABLE_CODE = YES;
				CLANG_WARN__DUPLICATE_METHOD_MATCH = YES;
				"CODE_SIGN_IDENTITY[sdk=iphoneos*]" = "iPhone Developer";
				COPY_PHASE_STRIP = NO;
				CURRENT_PROJECT_VERSION = 1;
				DEBUG_INFORMATION_FORMAT = "dwarf-with-dsym";
				ENABLE_NS_ASSERTIONS = NO;
				ENABLE_STRICT_OBJC_MSGSEND = YES;
				GCC_C_LANGUAGE_STANDARD = gnu99;
				GCC_NO_COMMON_BLOCKS = YES;
				GCC_WARN_64_TO_32_BIT_CONVERSION = YES;
				GCC_WARN_ABOUT_RETURN_TYPE = YES_ERROR;
				GCC_WARN_UNDECLARED_SELECTOR = YES;
				GCC_WARN_UNINITIALIZED_AUTOS = YES_AGGRESSIVE;
				GCC_WARN_UNUSED_FUNCTION = YES;
				GCC_WARN_UNUSED_VARIABLE = YES;
				IPHONEOS_DEPLOYMENT_TARGET = 10.0;
				MTL_ENABLE_DEBUG_INFO = NO;
				SDKROOT = iphoneos;
				SWIFT_OPTIMIZATION_LEVEL = "-Owholemodule";
				TARGETED_DEVICE_FAMILY = "1,2";
				VALIDATE_PRODUCT = YES;
				VERSIONING_SYSTEM = "apple-generic";
				VERSION_INFO_PREFIX = "";
			};
			name = Release;
		};
		8CE4182B1DAA54A900240B42 /* Debug */ = {
			isa = XCBuildConfiguration;
			buildSettings = {
				CLANG_ANALYZER_OBJC_UNUSED_IVARS = NO;
				CLANG_ENABLE_MODULES = YES;
				CODE_SIGN_IDENTITY = "";
				DEFINES_MODULE = YES;
				DYLIB_COMPATIBILITY_VERSION = 1;
				DYLIB_CURRENT_VERSION = 1;
				DYLIB_INSTALL_NAME_BASE = "@rpath";
				GCC_WARN_UNUSED_FUNCTION = NO;
				GCC_WARN_UNUSED_VALUE = NO;
				GCC_WARN_UNUSED_VARIABLE = NO;
				INFOPLIST_FILE = "$(SRCROOT)/Sources/Info.plist";
				INSTALL_PATH = "$(LOCAL_LIBRARY_DIR)/Frameworks";
				IPHONEOS_DEPLOYMENT_TARGET = 9.0;
				LD_RUNPATH_SEARCH_PATHS = "$(inherited) @executable_path/Frameworks @loader_path/Frameworks";
				PRODUCT_BUNDLE_IDENTIFIER = com.scinfu.SwiftSoup;
				PRODUCT_NAME = "$(TARGET_NAME)";
				SDKROOT = iphoneos;
				SKIP_INSTALL = YES;
				SUPPORTED_PLATFORMS = "iphonesimulator iphoneos";
				SWIFT_OPTIMIZATION_LEVEL = "-Onone";
				SWIFT_VERSION = 3.0;
			};
			name = Debug;
		};
		8CE4182C1DAA54A900240B42 /* Release */ = {
			isa = XCBuildConfiguration;
			buildSettings = {
				CLANG_ANALYZER_OBJC_UNUSED_IVARS = NO;
				CLANG_ENABLE_MODULES = YES;
				CODE_SIGN_IDENTITY = "";
				DEFINES_MODULE = YES;
				DYLIB_COMPATIBILITY_VERSION = 1;
				DYLIB_CURRENT_VERSION = 1;
				DYLIB_INSTALL_NAME_BASE = "@rpath";
				GCC_WARN_UNUSED_FUNCTION = NO;
				GCC_WARN_UNUSED_VALUE = NO;
				GCC_WARN_UNUSED_VARIABLE = NO;
				INFOPLIST_FILE = "$(SRCROOT)/Sources/Info.plist";
				INSTALL_PATH = "$(LOCAL_LIBRARY_DIR)/Frameworks";
				IPHONEOS_DEPLOYMENT_TARGET = 9.0;
				LD_RUNPATH_SEARCH_PATHS = "$(inherited) @executable_path/Frameworks @loader_path/Frameworks";
				PRODUCT_BUNDLE_IDENTIFIER = com.scinfu.SwiftSoup;
				PRODUCT_NAME = "$(TARGET_NAME)";
				SDKROOT = iphoneos;
				SKIP_INSTALL = YES;
				SUPPORTED_PLATFORMS = "iphonesimulator iphoneos";
				SWIFT_VERSION = 3.0;
			};
			name = Release;
		};
		8CE4182E1DAA54A900240B42 /* Debug */ = {
			isa = XCBuildConfiguration;
			buildSettings = {
				ALWAYS_EMBED_SWIFT_STANDARD_LIBRARIES = YES;
				CLANG_ANALYZER_OBJC_UNUSED_IVARS = NO;
				CLANG_ENABLE_MODULES = YES;
				DEVELOPMENT_TEAM = 69CKJW5DBB;
				GCC_WARN_UNUSED_FUNCTION = NO;
				GCC_WARN_UNUSED_VALUE = NO;
				GCC_WARN_UNUSED_VARIABLE = NO;
				INFOPLIST_FILE = Tests/Info.plist;
				LD_RUNPATH_SEARCH_PATHS = "$(inherited) @executable_path/Frameworks @loader_path/Frameworks";
				PRODUCT_BUNDLE_IDENTIFIER = com.scinfu.SwiftSoupTests;
				PRODUCT_NAME = "$(TARGET_NAME)";
				SDKROOT = iphoneos;
				SWIFT_OPTIMIZATION_LEVEL = "-Onone";
				SWIFT_VERSION = 3.0;
			};
			name = Debug;
		};
		8CE4182F1DAA54A900240B42 /* Release */ = {
			isa = XCBuildConfiguration;
			buildSettings = {
				ALWAYS_EMBED_SWIFT_STANDARD_LIBRARIES = YES;
				CLANG_ANALYZER_OBJC_UNUSED_IVARS = NO;
				CLANG_ENABLE_MODULES = YES;
				DEVELOPMENT_TEAM = 69CKJW5DBB;
				GCC_WARN_UNUSED_FUNCTION = NO;
				GCC_WARN_UNUSED_VALUE = NO;
				GCC_WARN_UNUSED_VARIABLE = NO;
				INFOPLIST_FILE = Tests/Info.plist;
				LD_RUNPATH_SEARCH_PATHS = "$(inherited) @executable_path/Frameworks @loader_path/Frameworks";
				PRODUCT_BUNDLE_IDENTIFIER = com.scinfu.SwiftSoupTests;
				PRODUCT_NAME = "$(TARGET_NAME)";
				SDKROOT = iphoneos;
				SWIFT_VERSION = 3.0;
			};
			name = Release;
		};
/* End XCBuildConfiguration section */

/* Begin XCConfigurationList section */
		8CE418101DAA54A900240B42 /* Build configuration list for PBXProject "SwiftSoup" */ = {
			isa = XCConfigurationList;
			buildConfigurations = (
				8CE418281DAA54A900240B42 /* Debug */,
				8CE418291DAA54A900240B42 /* Release */,
			);
			defaultConfigurationIsVisible = 0;
			defaultConfigurationName = Release;
		};
		8CE4182A1DAA54A900240B42 /* Build configuration list for PBXNativeTarget "SwiftSoup" */ = {
			isa = XCConfigurationList;
			buildConfigurations = (
				8CE4182B1DAA54A900240B42 /* Debug */,
				8CE4182C1DAA54A900240B42 /* Release */,
			);
			defaultConfigurationIsVisible = 0;
			defaultConfigurationName = Release;
		};
		8CE4182D1DAA54A900240B42 /* Build configuration list for PBXNativeTarget "SwiftSoupTests" */ = {
			isa = XCConfigurationList;
			buildConfigurations = (
				8CE4182E1DAA54A900240B42 /* Debug */,
				8CE4182F1DAA54A900240B42 /* Release */,
			);
			defaultConfigurationIsVisible = 0;
			defaultConfigurationName = Release;
		};
/* End XCConfigurationList section */
	};
	rootObject = 8CE4180D1DAA54A900240B42 /* Project object */;
}<|MERGE_RESOLUTION|>--- conflicted
+++ resolved
@@ -109,10 +109,6 @@
 		8C19C8321DB7ECB700B8FC22 /* ParseErrorList.swift */ = {isa = PBXFileReference; fileEncoding = 4; lastKnownFileType = sourcecode.swift; path = ParseErrorList.swift; sourceTree = "<group>"; };
 		8C246B521DD7396200B31DA7 /* OrderedSet.swift */ = {isa = PBXFileReference; fileEncoding = 4; lastKnownFileType = sourcecode.swift; path = OrderedSet.swift; sourceTree = "<group>"; };
 		8C3617C01DBAC2AE00E00CFE /* Selector.swift */ = {isa = PBXFileReference; fileEncoding = 4; lastKnownFileType = sourcecode.swift; path = Selector.swift; sourceTree = "<group>"; };
-<<<<<<< HEAD
-		8C55AE181E2904BB00DF7A9F /* CleanerTest.swift */ = {isa = PBXFileReference; fileEncoding = 4; lastKnownFileType = sourcecode.swift; name = CleanerTest.swift; path = SwiftSoupTests/CleanerTest.swift; sourceTree = "<group>"; };
-=======
->>>>>>> dd707dba
 		8C6239C11DBE76D40024F42D /* TreeBuilder.swift */ = {isa = PBXFileReference; fileEncoding = 4; lastKnownFileType = sourcecode.swift; path = TreeBuilder.swift; sourceTree = "<group>"; };
 		8C6239C31DBE90740024F42D /* HtmlTreeBuilderState.swift */ = {isa = PBXFileReference; fileEncoding = 4; lastKnownFileType = sourcecode.swift; path = HtmlTreeBuilderState.swift; sourceTree = "<group>"; };
 		8C6239C51DBE910B0024F42D /* HtmlTreeBuilder.swift */ = {isa = PBXFileReference; fileEncoding = 4; lastKnownFileType = sourcecode.swift; path = HtmlTreeBuilder.swift; sourceTree = "<group>"; };
